--- conflicted
+++ resolved
@@ -35,11 +35,8 @@
   matrix:
     - SUITE=RocketSuite
     - SUITE=GroundtestSuite
-<<<<<<< HEAD
     - SUITE=BOOMSuite
-=======
     - SUITE=UnittestSuite
->>>>>>> 72e8c6f5
 
 # blacklist private branches
 branches:
