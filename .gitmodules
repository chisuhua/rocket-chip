[submodule "uncore"]
	path = uncore
	url = git@github.com:ucb-bar/uncore.git
[submodule "dramsim2"]
	path = dramsim2
	url = git@github.com:dramninjasUMD/DRAMSim2.git
[submodule "riscv-tools"]
	path = riscv-tools
	url = git@github.com:ucb-bar/esp-tools.git
[submodule "rocket"]
	path = rocket
	url = git@github.com:ucb-bar/rocket.git
[submodule "chisel"]
<<<<<<< HEAD
	path = chisel
	url = git@github.com:ucb-bar/chisel.git
=======
	path = chisel2
	url = https://github.com/ucb-bar/chisel.git
>>>>>>> 6c48dc34
[submodule "hardfloat"]
	path = hardfloat
	url = git@github.com:ucb-bar/berkeley-hardfloat.git
[submodule "fpga-zynq"]
	path = fpga-zynq
	url = git@github.com:ucb-bar/fpga-zynq.git
[submodule "zscale"]
	path = zscale
	url = git@github.com:ucb-bar/zscale
[submodule "hwacha"]
	path = hwacha
	url = git@github.com:ucb-bar/hwacha
[submodule "junctions"]
	path = junctions
	url = git@github.com:ucb-bar/junctions
[submodule "jackhammer"]
	path = jackhammer
	url = git@github.com:ucb-bar/jackhammer.git
	branch = new-rocketchip
[submodule "vlsi"]
	path = vlsi
	url = git@github.com:ucb-bar/vlsi.git
[submodule "context-dependent-environments"]
	path = context-dependent-environments
	url = https://github.com/ucb-bar/context-dependent-environments
[submodule "groundtest"]
	path = groundtest
	url = https://github.com/ucb-bar/groundtest.git
[submodule "torture"]
	path = torture
	url = https://github.com/ucb-bar/riscv-torture.git
[submodule "chisel3"]
	path = chisel3
	url = https://github.com/ucb-bar/chisel3.git
[submodule "firrtl"]
	path = firrtl
	url = https://github.com/ucb-bar/firrtl.git<|MERGE_RESOLUTION|>--- conflicted
+++ resolved
@@ -11,13 +11,8 @@
 	path = rocket
 	url = git@github.com:ucb-bar/rocket.git
 [submodule "chisel"]
-<<<<<<< HEAD
-	path = chisel
-	url = git@github.com:ucb-bar/chisel.git
-=======
 	path = chisel2
 	url = https://github.com/ucb-bar/chisel.git
->>>>>>> 6c48dc34
 [submodule "hardfloat"]
 	path = hardfloat
 	url = git@github.com:ucb-bar/berkeley-hardfloat.git
