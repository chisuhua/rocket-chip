--- conflicted
+++ resolved
@@ -51,14 +51,9 @@
 
 # Run Verilator to produce a fast binary to emulate this circuit.
 VERILATOR := $(INSTALLED_VERILATOR) --cc --exe
-<<<<<<< HEAD
-VERILATOR_FLAGS := --top-module $(MODEL) +define+PRINTF_COND=!$(MODEL).reset --assert \
-	-Wno-UNSIGNED -Wno-COMBDLY -Wno-MULTIDRIVEN -Wno-WIDTH -Wno-STMTDLY -Wno-SELRANGE -Wno-IMPLICIT
-=======
 VERILATOR_FLAGS := --top-module $(MODEL) +define+PRINTF_COND=\$$c\(\"verbose\"\) --assert \
 	-Wno-STMTDLY --x-assign unique \
   -O3 -CFLAGS "$(CXXFLAGS) -DVERILATOR -include $(base_dir)/csrc/verilator.h"
->>>>>>> 78108195
 cppfiles = $(addprefix $(base_dir)/csrc/, $(addsuffix .cc, $(CXXSRCS)))
 headers = $(wildcard $(base_dir)/csrc/*.h)
 
