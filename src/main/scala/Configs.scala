// See LICENSE for license details.

package rocketchip

import Chisel._
import junctions._
import uncore._
import rocket._
import rocket.Util._
import zscale._
import groundtest._
import scala.math.max
import DefaultTestSuites._
import cde.{Parameters, Config, Dump, Knob}

class DefaultConfig extends Config (
  topDefinitions = { (pname,site,here) => 
    type PF = PartialFunction[Any,Any]
    def findBy(sname:Any):Any = here[PF](site[Any](sname))(pname)
    def genCsrAddrMap: AddrMap = {
      val deviceTree = AddrMapEntry("devicetree", None, MemSize(1 << 15, AddrMapConsts.R))
      val csrSize = (1 << 12) * (site(XLen) / 8)
      val csrs = (0 until site(NTiles)).map{ i => 
        AddrMapEntry(s"csr$i", None, MemSize(csrSize, AddrMapConsts.RW))
      }
      val scrSize = site(HtifKey).nSCR * (site(XLen) / 8)
      val scr = AddrMapEntry("scr", None, MemSize(scrSize, AddrMapConsts.RW))
      new AddrMap(deviceTree +: csrs :+ scr)
    }
    def makeDeviceTree() = {
      val addrMap = new AddrHashMap(site(GlobalAddrMap))
      val dt = new DeviceTreeGenerator
      dt.beginNode("")
      dt.addProp("#address-cells", 2)
      dt.addProp("#size-cells", 2)
      dt.addProp("model", "Rocket-Chip")
        dt.beginNode("memory@0")
          dt.addProp("device_type", "memory")
          dt.addReg(0, site(MMIOBase).toLong)
        dt.endNode()
        dt.beginNode("cpus")
          dt.addProp("#address-cells", 2)
          dt.addProp("#size-cells", 2)
          for (i <- 0 until site(NTiles)) {
            val csrs = addrMap(s"conf:csr$i")
            dt.beginNode(s"cpu@${csrs.start.toLong.toHexString}")
              dt.addProp("device_type", "cpu")
              dt.addProp("compatible", "riscv")
              dt.addProp("isa", s"rv${site(XLen)}")
              dt.addReg(csrs.start.toLong)
            dt.endNode()
          }
        dt.endNode()
      dt.endNode()
      dt.toArray()
    }
    pname match {
      case HtifKey => HtifParameters(
                       width = Dump("HTIF_WIDTH", 16),
                       nSCR = 64,
                       offsetBits = site(CacheBlockOffsetBits),
                       nCores = site(NTiles))
      //Memory Parameters
      case PAddrBits => 32
      case PgIdxBits => 12
      case PgLevels => if (site(XLen) == 64) 3 /* Sv39 */ else 2 /* Sv32 */
      case PgLevelBits => site(PgIdxBits) - log2Up(site(XLen)/8)
      case VPNBits => site(PgLevels) * site(PgLevelBits)
      case PPNBits => site(PAddrBits) - site(PgIdxBits)
      case VAddrBits => site(VPNBits) + site(PgIdxBits)
      case ASIdBits => 7
      case MIFTagBits => // Bits needed at the L2 agent
                         log2Up(site(NAcquireTransactors)+2) +
                         // Bits added by NASTI interconnect
                         log2Up(site(NMemoryChannels) * site(NBanksPerMemoryChannel) + 1)
      case MIFDataBits => 64
      case MIFAddrBits => site(PAddrBits) - site(CacheBlockOffsetBits)
      case MIFDataBeats => site(CacheBlockBytes) * 8 / site(MIFDataBits)
      case NastiKey => {
        Dump("MEM_STRB_BITS", site(MIFDataBits) / 8)
        NastiParameters(
          dataBits = Dump("MEM_DATA_BITS", site(MIFDataBits)),
          addrBits = Dump("MEM_ADDR_BITS", site(PAddrBits)),
          idBits = Dump("MEM_ID_BITS", site(MIFTagBits)))
      }
      //Params used by all caches
      case NSets => findBy(CacheName)
      case NWays => findBy(CacheName)
      case RowBits => findBy(CacheName)
      case NTLBEntries => findBy(CacheName)
      case CacheIdBits => findBy(CacheName)
      case "L1I" => {
        case NSets => Knob("L1I_SETS") //64
        case NWays => Knob("L1I_WAYS") //4
        case RowBits => 4*site(CoreInstBits)
        case NTLBEntries => 8
        case CacheIdBits => 0
      }:PF
      case "L1D" => {
        case NSets => Knob("L1D_SETS") //64
        case NWays => Knob("L1D_WAYS") //4
        case RowBits => 2*site(CoreDataBits)
        case NTLBEntries => 8
        case CacheIdBits => 0
      }:PF
      case ECCCode => None
      case Replacer => () => new RandomReplacement(site(NWays))
      case AmoAluOperandBits => site(XLen)
      //L1InstCache
      case BtbKey => BtbParameters()
      //L1DataCache
      case WordBits => site(XLen)
      case StoreDataQueueDepth => 17
      case ReplayQueueDepth => 16
      case NMSHRs => Knob("L1D_MSHRS")
      case NIOMSHRs => 1
      case LRSCCycles => 32 
      //L2 Memory System Params
      case NAcquireTransactors => 7
      case L2StoreDataQueueDepth => 1
      case L2DirectoryRepresentation => new NullRepresentation(site(NTiles))
      case BuildL2CoherenceManager => (id: Int, p: Parameters) =>
        Module(new L2BroadcastHub()(p.alterPartial({
          case InnerTLId => "L1toL2"
          case OuterTLId => "L2toMC" })))
      //Tile Constants
      case BuildTiles => {
        TestGeneration.addSuites(rv64i.map(_("p")))
        TestGeneration.addSuites((if(site(UseVM)) List("pt","v") else List("pt")).flatMap(env => rv64u.map(_(env))))
        TestGeneration.addSuites(if(site(NTiles) > 1) List(mtBmarks, bmarks) else List(bmarks))
        List.fill(site(NTiles)){ (r: Bool, p: Parameters) =>
          Module(new RocketTile(resetSignal = r)(p.alterPartial({case TLId => "L1toL2"})))
        }
      }
      case BuildRoCC => Nil
<<<<<<< HEAD
      case RoccUseFPU => site(BuildRoCC).map(_ => false)
      case RoccAcceleratorMemChannels => site(BuildRoCC).map(_ => 1)
      case RoccOpcodes => site(BuildRoCC).map(_ => OpcodeSet.all)
      case RoccNMemChannels => site(RoccAcceleratorMemChannels).fold(0)(_ + _)
=======
      case RoccNMemChannels => site(BuildRoCC).map(_.nMemChannels).foldLeft(0)(_ + _)
>>>>>>> cdc476a3
      //Rocket Core Constants
      case CoreName => "Rocket"
      case FetchWidth => 1
      case RetireWidth => 1
      case UseVM => true
      case UsePerfCounters => true
      case FastLoadWord => true
      case FastLoadByte => false
      case FastMulDiv => true
      case XLen => 64
      case UseFPU => {
        val env = if(site(UseVM)) List("p","pt","v") else List("p","pt")
        if(site(FDivSqrt)) TestGeneration.addSuites(env.map(rv64uf))
        else TestGeneration.addSuites(env.map(rv64ufNoDiv))
        true
      }
      case FDivSqrt => true
      case SFMALatency => 2
      case DFMALatency => 3
      case CoreInstBits => 32
      case CoreDataBits => site(XLen)
      case NCustomMRWCSRs => 0
      //Uncore Paramters
      case RTCPeriod => 100 // gives 10 MHz RTC assuming 1 GHz uncore clock
      case LNEndpoints => site(TLKey(site(TLId))).nManagers + site(TLKey(site(TLId))).nClients
      case LNHeaderBits => log2Ceil(site(TLKey(site(TLId))).nManagers) +
                             log2Up(site(TLKey(site(TLId))).nClients)
      case TLKey("L1toL2") => 
        TileLinkParameters(
          coherencePolicy = new MESICoherence(site(L2DirectoryRepresentation)),
          nManagers = site(NBanksPerMemoryChannel)*site(NMemoryChannels),
          nCachingClients = site(NTiles),
          nCachelessClients = 1 + site(NTiles) *
                                (1 + (if(site(BuildRoCC).isEmpty) 0 else site(RoccNMemChannels))),
          maxClientXacts = max(site(NMSHRs) + site(NIOMSHRs),
                               if(site(BuildRoCC).isEmpty) 1 else site(RoccMaxTaggedMemXacts)),
          maxClientsPerPort = if(site(BuildRoCC).isEmpty) 1 else 2,
          maxManagerXacts = site(NAcquireTransactors) + 2,
          dataBits = site(CacheBlockBytes)*8,
          dataBeats = 2)
      case TLKey("L2toMC") => 
        TileLinkParameters(
          coherencePolicy = new MEICoherence(new NullRepresentation(site(NBanksPerMemoryChannel))),
          nManagers = 1,
          nCachingClients = site(NBanksPerMemoryChannel),
          nCachelessClients = 0,
          maxClientXacts = 1,
          maxClientsPerPort = site(NAcquireTransactors) + 2,
          maxManagerXacts = 1,
          dataBits = site(CacheBlockBytes)*8,
          dataBeats = 2)
      case TLKey("Outermost") => site(TLKey("L2toMC")).copy(dataBeats = site(MIFDataBeats))
      case NTiles => Knob("NTILES")
      case NMemoryChannels => Dump("N_MEM_CHANNELS", 1)
      case NBanksPerMemoryChannel => Knob("NBANKS_PER_MEM_CHANNEL")
      case NOutstandingMemReqsPerChannel => site(NBanksPerMemoryChannel)*(site(NAcquireTransactors)+2)
      case BankIdLSB => 0
      case CacheBlockBytes => Dump("CACHE_BLOCK_BYTES", 32)
      case CacheBlockOffsetBits => log2Up(here(CacheBlockBytes))
      case UseBackupMemoryPort => true
      case MMIOBase => Dump("MEM_SIZE", BigInt(1 << 30)) // 1 GB
      case ExternalIOStart => 2 * site(MMIOBase)
      case DeviceTree => makeDeviceTree()
      case GlobalAddrMap => AddrMap(
        AddrMapEntry("mem", None, MemChannels(site(MMIOBase), site(NMemoryChannels), AddrMapConsts.RWX)),
        AddrMapEntry("conf", None, MemSubmap(site(ExternalIOStart) - site(MMIOBase), genCsrAddrMap)),
        AddrMapEntry("io", Some(site(ExternalIOStart)), MemSize(2 * site(MMIOBase), AddrMapConsts.RW)))
  }},
  knobValues = {
    case "NTILES" => 1
    case "NBANKS_PER_MEM_CHANNEL" => 1
    case "L1D_MSHRS" => 2
    case "L1D_SETS" => 128
    case "L1D_WAYS" => 4
    case "L1I_SETS" => 128
    case "L1I_WAYS" => 4
  }
)
class DefaultVLSIConfig extends DefaultConfig
class DefaultCPPConfig extends DefaultConfig

class With2Cores extends Config(knobValues = { case "NTILES" => 2 })
class With4Cores extends Config(knobValues = { case "NTILES" => 4 })
class With8Cores extends Config(knobValues = { case "NTILES" => 8 })

class With2BanksPerMemChannel extends Config(knobValues = { case "NBANKS_PER_MEM_CHANNEL" => 2 })
class With4BanksPerMemChannel extends Config(knobValues = { case "NBANKS_PER_MEM_CHANNEL" => 4 })
class With8BanksPerMemChannel extends Config(knobValues = { case "NBANKS_PER_MEM_CHANNEL" => 8 })

class With2MemoryChannels extends Config(
  (pname,site,here) => pname match {
    case NMemoryChannels => Dump("N_MEM_CHANNELS", 2)
  }
)
class With4MemoryChannels extends Config(
  (pname,site,here) => pname match {
    case NMemoryChannels => Dump("N_MEM_CHANNELS", 4)
  }
)

class WithL2Cache extends Config(
  (pname,site,here) => pname match {
    case "L2_CAPACITY_IN_KB" => Knob("L2_CAPACITY_IN_KB")
    case "L2Bank" => {
      case NSets => (((here[Int]("L2_CAPACITY_IN_KB")*1024) /
                        site(CacheBlockBytes)) /
                          (site(NBanksPerMemoryChannel)*site(NMemoryChannels))) /
                            site(NWays)
      case NWays => Knob("L2_WAYS")
      case RowBits => site(TLKey(site(TLId))).dataBitsPerBeat
      case CacheIdBits => log2Ceil(site(NMemoryChannels) * site(NBanksPerMemoryChannel))
    }: PartialFunction[Any,Any] 
    case NAcquireTransactors => 2
    case NSecondaryMisses => 4
    case L2DirectoryRepresentation => new FullRepresentation(site(NTiles))
    case BuildL2CoherenceManager => (id: Int, p: Parameters) =>
      Module(new L2HellaCacheBank()(p.alterPartial({
        case CacheId => id
        case CacheName => "L2Bank"
        case InnerTLId => "L1toL2"
        case OuterTLId => "L2toMC"})))
  },
  knobValues = { case "L2_WAYS" => 8; case "L2_CAPACITY_IN_KB" => 2048 }
)

class WithL2Capacity2048 extends Config(knobValues = { case "L2_CAPACITY_IN_KB" => 2048 })
class WithL2Capacity1024 extends Config(knobValues = { case "L2_CAPACITY_IN_KB" => 1024 })
class WithL2Capacity512 extends Config(knobValues = { case "L2_CAPACITY_IN_KB" => 512 })
class WithL2Capacity256 extends Config(knobValues = { case "L2_CAPACITY_IN_KB" => 256 })
class WithL2Capacity128 extends Config(knobValues = { case "L2_CAPACITY_IN_KB" => 128 })
class WithL2Capacity64 extends Config(knobValues = { case "L2_CAPACITY_IN_KB" => 64 })

class With1L2Ways extends Config(knobValues = { case "L2_WAYS" => 1 })
class With2L2Ways extends Config(knobValues = { case "L2_WAYS" => 2 })
class With4L2Ways extends Config(knobValues = { case "L2_WAYS" => 4 })

class DefaultL2Config extends Config(new WithL2Cache ++ new DefaultConfig)
class DefaultL2VLSIConfig extends Config(new WithL2Cache ++ new DefaultVLSIConfig)
class DefaultL2CPPConfig extends Config(new WithL2Cache ++ new DefaultCPPConfig)
class DefaultL2FPGAConfig extends Config(new WithL2Capacity64 ++ new WithL2Cache ++ new DefaultFPGAConfig)

class WithZscale extends Config(
  (pname,site,here) => pname match {
    case XLen => 32
    case UseFPU => false
    case BuildZscale => {
      TestGeneration.addSuites(List(rv32ui("p"), rv32um("p")))
      TestGeneration.addSuites(List(zscaleBmarks))
      (r: Bool, p: Parameters) => Module(new Zscale(r)(p))
    }
    case BootROMCapacity => Dump("BOOT_CAPACITY", 16*1024)
    case DRAMCapacity => Dump("DRAM_CAPACITY", 64*1024*1024)
  }
)

class ZscaleConfig extends Config(new WithZscale ++ new DefaultConfig)

class WithGroundTest extends Config(
  (pname, site, here) => pname match {
    case TLKey("L1toL2") =>
      TileLinkParameters(
        coherencePolicy = new MESICoherence(site(L2DirectoryRepresentation)),
        nManagers = site(NBanksPerMemoryChannel)*site(NMemoryChannels),
        nCachingClients = site(NTiles),
        nCachelessClients = site(NTiles) + 1,
        maxClientXacts = 1,
        maxClientsPerPort = site(GroundTestMaxXacts),
        maxManagerXacts = site(NAcquireTransactors) + 2,
        dataBits = site(CacheBlockBytes)*8)
    case BuildTiles => {
      (0 until site(NTiles)).map { i =>
        (r: Bool, p: Parameters) =>
          Module(new GroundTestTile(i, r)
            (p.alterPartial({case TLId => "L1toL2"})))
      }
    }
    case GroundTestMaxXacts => 1
  })

class WithMemtest extends Config(
  (pname, site, here) => pname match {
    case NGenerators => site(NTiles)
    case GenerateUncached => true
    case GenerateCached => true
    case MaxGenerateRequests => 128
    case GeneratorStartAddress => 0
    case BuildGroundTest =>
      (id: Int, p: Parameters) => Module(new GeneratorTest(id)(p))
  })

class WithCacheFillTest extends Config(
  (pname, site, here) => pname match {
    case BuildGroundTest =>
      (id: Int, p: Parameters) => Module(new CacheFillTest()(p))
  },
  knobValues = {
    case "L2_WAYS" => 4
    case "L2_CAPACITY_IN_KB" => 4
  })

class GroundTestConfig extends Config(new WithGroundTest ++ new DefaultConfig)
class MemtestConfig extends Config(new WithMemtest ++ new GroundTestConfig)
class MemtestL2Config extends Config(
  new WithMemtest ++ new WithL2Cache ++ new GroundTestConfig)
class CacheFillTestConfig extends Config(
  new WithCacheFillTest ++ new WithL2Cache ++ new GroundTestConfig)

class FPGAConfig extends Config (
  (pname,site,here) => pname match {
    case NAcquireTransactors => 4
    case UseBackupMemoryPort => false
  }
)

class DefaultFPGAConfig extends Config(new FPGAConfig ++ new DefaultConfig)

class SmallConfig extends Config (
    topDefinitions = { (pname,site,here) => pname match {
      case UseFPU => false
      case FastMulDiv => false
      case NTLBEntries => 4
      case BtbKey => BtbParameters(nEntries = 8)
    }},
  knobValues = {
    case "L1D_SETS" => 64
    case "L1D_WAYS" => 1
    case "L1I_SETS" => 64
    case "L1I_WAYS" => 1
  }
)

class DefaultFPGASmallConfig extends Config(new SmallConfig ++ new DefaultFPGAConfig)

class ExampleSmallConfig extends Config(new SmallConfig ++ new DefaultConfig)

class DualBankConfig extends Config(new With2BanksPerMemChannel ++ new DefaultConfig)
class DualBankL2Config extends Config(
  new With2BanksPerMemChannel ++ new WithL2Cache ++ new DefaultConfig)

class DualChannelConfig extends Config(new With2MemoryChannels ++ new DefaultConfig)
class DualChannelL2Config extends Config(
  new With2MemoryChannels ++ new WithL2Cache ++ new DefaultConfig)

class DualChannelDualBankConfig extends Config(
  new With2MemoryChannels ++ new With2BanksPerMemChannel ++ new DefaultConfig)
class DualChannelDualBankL2Config extends Config(
  new With2MemoryChannels ++ new With2BanksPerMemChannel ++
  new WithL2Cache ++ new DefaultConfig)

class FancyMemtestConfig extends Config(
  new With2Cores ++ new With2MemoryChannels ++ new With2BanksPerMemChannel ++
  new WithMemtest ++ new WithL2Cache ++ new GroundTestConfig)

class WithRoccExample extends Config(
  (pname, site, here) => pname match {
    case BuildRoCC => Seq(
      RoccParameters(
        opcodes = OpcodeSet.custom0,
        generator = (p: Parameters) => Module(new AccumulatorExample()(p))),
      RoccParameters(
        opcodes = OpcodeSet.custom1,
        generator = (p: Parameters) => Module(new TranslatorExample()(p))),
      RoccParameters(
        opcodes = OpcodeSet.custom2,
        generator = (p: Parameters) => Module(new CharacterCountExample()(p))))

    case RoccMaxTaggedMemXacts => 1
  })

class RoccExampleConfig extends Config(new WithRoccExample ++ new DefaultConfig)

class SmallL2Config extends Config(
  new With2MemoryChannels ++ new With4BanksPerMemChannel ++
  new WithL2Capacity256 ++ new DefaultL2Config)<|MERGE_RESOLUTION|>--- conflicted
+++ resolved
@@ -133,14 +133,7 @@
         }
       }
       case BuildRoCC => Nil
-<<<<<<< HEAD
-      case RoccUseFPU => site(BuildRoCC).map(_ => false)
-      case RoccAcceleratorMemChannels => site(BuildRoCC).map(_ => 1)
-      case RoccOpcodes => site(BuildRoCC).map(_ => OpcodeSet.all)
-      case RoccNMemChannels => site(RoccAcceleratorMemChannels).fold(0)(_ + _)
-=======
       case RoccNMemChannels => site(BuildRoCC).map(_.nMemChannels).foldLeft(0)(_ + _)
->>>>>>> cdc476a3
       //Rocket Core Constants
       case CoreName => "Rocket"
       case FetchWidth => 1
