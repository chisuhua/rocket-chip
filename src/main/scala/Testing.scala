// See LICENSE for license details.

package rocketchip

import Chisel._
import scala.collection.mutable.LinkedHashSet
import cde.{Parameters, ParameterDump, Config, Collector}
<<<<<<< HEAD
=======
import uncore.AllSCRFiles
>>>>>>> d4887e39

abstract class RocketTestSuite {
  val dir: String
  val makeTargetName: String
  val names: LinkedHashSet[String]
  def postScript = s"""

$$(addprefix $$(output_dir)/, $$(addsuffix .hex, $$($makeTargetName))): $$(output_dir)/%.hex: $dir/%.hex
\tmkdir -p $$(output_dir)
\tln -fs $$< $$@

$$(addprefix $$(output_dir)/, $$($makeTargetName)): $$(output_dir)/%: $dir/%
\tmkdir -p $$(output_dir)
\tln -fs $$< $$@

run-$makeTargetName: $$(addprefix $$(output_dir)/, $$(addsuffix .out, $$($makeTargetName)))
\t@echo; perl -ne 'print "  [$$$$1] $$$$ARGV \\t$$$$2\\n" if /\\*{3}(.{8})\\*{3}(.*)/' $$^; echo;

run-$makeTargetName-debug: $$(addprefix $$(output_dir)/, $$(addsuffix .vpd, $$($makeTargetName)))
\t@echo; perl -ne 'print "  [$$$$1] $$$$ARGV \\t$$$$2\\n" if /\\*{3}(.{8})\\*{3}(.*)/' $$(patsubst %.vpd,%.out,$$^); echo;
"""
}

class AssemblyTestSuite(makePrefix: String, toolsPrefix: String, val names: LinkedHashSet[String])(envName: String) extends RocketTestSuite {
  val dir = "$(base_dir)/riscv-tools/riscv-tests/isa"
  val makeTargetName = makePrefix + "-" + envName + "-asm-tests"
  override def toString = s"$makeTargetName = \\\n" + names.map(n => s"\t$toolsPrefix-$envName-$n").mkString(" \\\n") + postScript
}

class BenchmarkTestSuite(makePrefix: String, val dir: String, val names: LinkedHashSet[String]) extends RocketTestSuite {
  val makeTargetName = makePrefix + "-bmark-tests"
  override def toString = s"$makeTargetName = \\\n" + names.map(n => s"\t$n.riscv").mkString(" \\\n") + postScript
}

object TestGeneration extends FileSystemUtilities{
  import scala.collection.mutable.HashMap
  val asmSuites = new HashMap[String,AssemblyTestSuite]()
  val postscript = new HashMap[String,String]()
  val bmarkSuites = new  HashMap[String,BenchmarkTestSuite]()

  def addSuite(s: RocketTestSuite) {
    s match {
      case a: AssemblyTestSuite => asmSuites += (a.makeTargetName -> a)
      case b: BenchmarkTestSuite => bmarkSuites += (b.makeTargetName -> b)
    }
  }
  
  def addSuites(s: Seq[RocketTestSuite]) { s.foreach(addSuite) }

  def addVariable(name: String, value: String) { postscript += (name -> value) }

  def generateMakefrag(topModuleName: String, configClassName: String) {
    def gen(kind: String, s: Seq[RocketTestSuite]) = {
      if(s.length > 0) {
        val targets = s.map(t => s"$$(${t.makeTargetName})").mkString(" ") 
        s.map(_.toString).mkString("\n") + s"""
run-$kind-tests: $$(addprefix $$(output_dir)/, $$(addsuffix .out, $targets))
\t@echo; perl -ne 'print "  [$$$$1] $$$$ARGV \\t$$$$2\\n" if /\\*{3}(.{8})\\*{3}(.*)/' $$^; echo;
run-$kind-tests-debug: $$(addprefix $$(output_dir)/, $$(addsuffix .vpd, $targets))
\t@echo; perl -ne 'print "  [$$$$1] $$$$ARGV \\t$$$$2\\n" if /\\*{3}(.{8})\\*{3}(.*)/' $$(patsubst %.vpd,%.out,$$^); echo;
run-$kind-tests-fast: $$(addprefix $$(output_dir)/, $$(addsuffix .run, $targets))
\t@echo; perl -ne 'print "  [$$$$1] $$$$ARGV \\t$$$$2\\n" if /\\*{3}(.{8})\\*{3}(.*)/' $$^; echo;
"""
      } else { "\n" }
    }

    val f = createOutputFile(s"$topModuleName.$configClassName.d")
    f.write(
      List(
        gen("asm", asmSuites.values.toSeq),
        gen("bmark", bmarkSuites.values.toSeq)
      ).mkString("\n") +
      postscript.map(p => p._1 + " = " + p._2).mkString("\n")
    )
    f.close
  }
}

object DefaultTestSuites {
  val rv32uiNames = LinkedHashSet(
    "simple", "add", "addi", "and", "andi", "auipc", "beq", "bge", "bgeu", "blt", "bltu", "bne", "fence_i", 
    "j", "jal", "jalr", "lb", "lbu", "lh", "lhu", "lui", "lw", "or", "ori", "sb", "sh", "sw", "sll", "slli",
    "slt", "slti", "sra", "srai", "srl", "srli", "sub", "xor", "xori")
  val rv32ui = new AssemblyTestSuite("rv32ui", "rv32ui", rv32uiNames)(_)

  val rv32umNames = LinkedHashSet("mul", "mulh", "mulhsu", "mulhu", "div", "divu", "rem", "remu")
  val rv32um = new AssemblyTestSuite("rv32um", "rv32ui", rv32umNames)(_)

  val rv32uaNames = LinkedHashSet("amoadd_w", "amoand_w", "amoor_w", "amoxor_w", "amoswap_w", "amomax_w", "amomaxu_w", "amomin_w", "amominu_w")
  val rv32ua = new AssemblyTestSuite("rv32ua", "rv32ui", rv32uaNames)(_)

  val rv64uiNames = LinkedHashSet("addw", "addiw", "ld", "lwu", "sd", "slliw", "sllw", "sltiu", "sltu", "sraiw", "sraw", "srliw", "srlw", "subw")
  val rv64ui = new AssemblyTestSuite("rv64ui", "rv64ui", rv32uiNames ++ rv64uiNames)(_)

  val rv64umNames = LinkedHashSet("divuw", "divw", "mulw", "remuw", "remw")
  val rv64um = new AssemblyTestSuite("rv64um", "rv64ui", rv32umNames ++ rv64umNames)(_)

  val rv64uaNames = rv32uaNames.map(_.replaceAll("_w","_d"))
  val rv64ua = new AssemblyTestSuite("rv64ua", "rv64ui", rv32uaNames ++ rv64uaNames)(_)

  val rv64ufNames = LinkedHashSet("ldst", "move", "fsgnj", "fcmp", "fcvt", "fcvt_w", "fclass", "fadd", "fdiv", "fmin", "fmadd", "structural")
  val rv64uf = new AssemblyTestSuite("rv64uf", "rv64uf", rv64ufNames)(_)
  val rv64ufNoDiv = new AssemblyTestSuite("rv64uf", "rv64uf", rv64ufNames - "fdiv")(_)

  val rv64siNames = LinkedHashSet("csr", "illegal", "ma_fetch", "ma_addr", "scall", "sbreak", "wfi")
  val rv64si = new AssemblyTestSuite("rv64si", "rv64si", rv64siNames)(_)

  val rv64miNames = LinkedHashSet("csr", "mcsr", "wfi", "dirty", "illegal", "ma_addr", "ma_fetch", "sbreak", "scall", "timer")
  val rv64mi = new AssemblyTestSuite("rv64mi", "rv64mi", rv64miNames)(_)

  // TODO: "rv64ui-pm-lrsc", "rv64mi-pm-ipi",

  val rv64u = List(rv64ui, rv64um, rv64ua)
  val rv64i = rv64u ++ List(rv64si, rv64mi)

  val bmarks = new BenchmarkTestSuite("basic", "$(base_dir)/riscv-tools/riscv-tests/benchmarks", LinkedHashSet(
<<<<<<< HEAD
    "median", "multiply", "qsort", "towers", "vvadd", "dhrystone", "spmv", "mt-vvadd", "mt-matmul", "pb-sgemm", "pb-spmv", "vec-daxpy", "vec-dgemm-opt", "vec-hsaxpy", "vec-hsgemm-opt", "vec-saxpy", "vec-sdaxpy", "vec-sdgemm-opt", "vec-sgemm-naive", "vec-sgemm-opt", "vec-vvadd"))
=======
    "median", "multiply", "qsort", "towers", "vvadd", "dhrystone", "spmv", "mt-vvadd", "mt-matmul", "pb-sgemm", "pb-spmv", "vec-daxpy", "vec-dgemm-opt", "vec-hsaxpy", "vec-hgemm-opt", "vec-hsgemm-opt", "vec-saxpy", "vec-sdaxpy", "vec-sdgemm-opt", "vec-sgemm-naive", "vec-sgemm-opt", "vec-vvadd"))
>>>>>>> d4887e39

  val mtBmarks = new BenchmarkTestSuite("mt", "$(base_dir)/riscv-tools/riscv-tests/mt",
    LinkedHashSet(((0 to 4).map("vvadd"+_) ++
    List("ad","ae","af","ag","ai","ak","al","am","an","ap","aq","ar","at","av","ay","az",
         "bb","bc","bf","bh","bj","bk","bm","bo","br","bs","ce","cf","cg","ci","ck","cl",
         "cm","cs","cv","cy","dc","df","dm","do","dr","ds","du","dv").map(_+"_matmul")): _*))

  val zscaleBmarks = new BenchmarkTestSuite("zscale", "$(base_dir)/zscale/sw", LinkedHashSet(
    "led", "mbist"))
}

object TestGenerator extends App with FileSystemUtilities {
  val projectName = args(0)
  val topModuleName = args(1)
  val configClassName = args(2)
  val config = try {
      Class.forName(s"$projectName.$configClassName").newInstance.asInstanceOf[Config]
    } catch {
      case e: java.lang.ClassNotFoundException =>
        throwException("Unable to find configClassName \"" + configClassName +
                       "\", did you misspell it?", e)
    }
  val world = new Collector(config.topDefinitions,config.knobValues)
  val paramsFromConfig: Parameters = Parameters.root(world)
  config.topConstraints.foreach(c => paramsFromConfig.constrain(c))
  val gen = () => 
    Class.forName(s"$projectName.$topModuleName")
      .getConstructor(classOf[cde.Parameters])
      .newInstance(paramsFromConfig)
      .asInstanceOf[Module]

  chiselMain.run(args.drop(3), gen)
  //Driver.elaborate(gen, configName = configClassName)

  TestGeneration.generateMakefrag(topModuleName, configClassName)
  TestBenchGeneration.generateVerilogFragment(
    topModuleName, configClassName,
    paramsFromConfig(NMemoryChannels))
  TestBenchGeneration.generateCPPFragment(
    topModuleName, configClassName,
    paramsFromConfig(NMemoryChannels))

  val pdFile = createOutputFile(s"$topModuleName.$configClassName.prm")


  pdFile.write(ParameterDump.getDump)
  pdFile.close
  val v = createOutputFile(configClassName + ".knb")
  v.write(world.getKnobs)
  v.close
  val d = new java.io.FileOutputStream(Driver.targetDir + "/" + configClassName + ".dtb")
  d.write(paramsFromConfig(DeviceTree))
  d.close
  val w = createOutputFile(configClassName + ".cst")
  w.write(world.getConstraints)
  w.close
  val scr_map_hdr = createOutputFile(topModuleName + "." + configClassName + ".scr_map.h")
  AllSCRFiles.foreach{ map => scr_map_hdr.write(map.as_c_header) }
  scr_map_hdr.close
}<|MERGE_RESOLUTION|>--- conflicted
+++ resolved
@@ -5,10 +5,7 @@
 import Chisel._
 import scala.collection.mutable.LinkedHashSet
 import cde.{Parameters, ParameterDump, Config, Collector}
-<<<<<<< HEAD
-=======
 import uncore.AllSCRFiles
->>>>>>> d4887e39
 
 abstract class RocketTestSuite {
   val dir: String
@@ -125,11 +122,7 @@
   val rv64i = rv64u ++ List(rv64si, rv64mi)
 
   val bmarks = new BenchmarkTestSuite("basic", "$(base_dir)/riscv-tools/riscv-tests/benchmarks", LinkedHashSet(
-<<<<<<< HEAD
-    "median", "multiply", "qsort", "towers", "vvadd", "dhrystone", "spmv", "mt-vvadd", "mt-matmul", "pb-sgemm", "pb-spmv", "vec-daxpy", "vec-dgemm-opt", "vec-hsaxpy", "vec-hsgemm-opt", "vec-saxpy", "vec-sdaxpy", "vec-sdgemm-opt", "vec-sgemm-naive", "vec-sgemm-opt", "vec-vvadd"))
-=======
     "median", "multiply", "qsort", "towers", "vvadd", "dhrystone", "spmv", "mt-vvadd", "mt-matmul", "pb-sgemm", "pb-spmv", "vec-daxpy", "vec-dgemm-opt", "vec-hsaxpy", "vec-hgemm-opt", "vec-hsgemm-opt", "vec-saxpy", "vec-sdaxpy", "vec-sdgemm-opt", "vec-sgemm-naive", "vec-sgemm-opt", "vec-vvadd"))
->>>>>>> d4887e39
 
   val mtBmarks = new BenchmarkTestSuite("mt", "$(base_dir)/riscv-tools/riscv-tests/mt",
     LinkedHashSet(((0 to 4).map("vvadd"+_) ++
