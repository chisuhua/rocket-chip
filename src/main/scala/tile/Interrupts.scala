--- conflicted
+++ resolved
@@ -102,16 +102,13 @@
       saturated
     }
     val (cease, _) = ceaseNode.out(0)
-<<<<<<< HEAD
     cease(0) := could_cease.map{ c => 
-      val cease = (RegNext(c)).getOrElse(false.B)
+      val cease = (waitForQuiescence(c))
       // Test-Only Code --
       val prev_cease = RegNext(c, false.B)
       assert((!(prev_cease & !c) | reset.asBool), "CEASE line can not glitch once raised") 
       cease
-=======
-    cease(0) := could_cease.map(waitForQuiescence(_)).getOrElse(false.B)
->>>>>>> 662921b0
+    }.getOrElse(false.B)
   }
 
   // Report when the tile is waiting for an interrupt
