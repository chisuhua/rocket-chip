// See LICENSE.SiFive for license details.

package freechips.rocketchip.tilelink

import Chisel._
import chisel3.internal.sourceinfo.SourceInfo
import freechips.rocketchip.config.Parameters
import freechips.rocketchip.diplomacy._
import freechips.rocketchip.util._
import scala.math.max
import scala.reflect.ClassTag

case class TLMasterToSlaveTransferSizes(
  // Supports both Acquire+Release of the following two sizes:
  acquireT:   TransferSizes = TransferSizes.none,
  acquireB:   TransferSizes = TransferSizes.none,
  arithmetic: TransferSizes = TransferSizes.none,
  logical:    TransferSizes = TransferSizes.none,
  get:        TransferSizes = TransferSizes.none,
  putFull:    TransferSizes = TransferSizes.none,
  putPartial: TransferSizes = TransferSizes.none,
  hint:       TransferSizes = TransferSizes.none)
  extends TLCommonTransferSizes {
  def intersect(rhs: TLMasterToSlaveTransferSizes) = TLMasterToSlaveTransferSizes(
    acquireT   = acquireT  .intersect(rhs.acquireT),
    acquireB   = acquireB  .intersect(rhs.acquireB),
    arithmetic = arithmetic.intersect(rhs.arithmetic),
    logical    = logical   .intersect(rhs.logical),
    get        = get       .intersect(rhs.get),
    putFull    = putFull   .intersect(rhs.putFull),
    putPartial = putPartial.intersect(rhs.putPartial),
    hint       = hint      .intersect(rhs.hint))
  def cover(rhs: TLMasterToSlaveTransferSizes) = TLMasterToSlaveTransferSizes(
    acquireT   = acquireT  .cover(rhs.acquireT),
    acquireB   = acquireB  .cover(rhs.acquireB),
    arithmetic = arithmetic.cover(rhs.arithmetic),
    logical    = logical   .cover(rhs.logical),
    get        = get       .cover(rhs.get),
    putFull    = putFull   .cover(rhs.putFull),
    putPartial = putPartial.cover(rhs.putPartial),
    hint       = hint      .cover(rhs.hint))
  // Reduce rendering to a simple yes/no per field
  override def toString = {
    def str(x: TransferSizes, flag: String) = if (x.none) "" else flag
    def flags = Vector(
      str(acquireT,   "T"),
      str(acquireB,   "B"),
      str(arithmetic, "A"),
      str(logical,    "L"),
      str(get,        "G"),
      str(putFull,    "F"),
      str(putPartial, "P"),
      str(hint,       "H"))
    flags.mkString
  }
}

object TLMasterToSlaveTransferSizes {
  def unknownEmits = TLMasterToSlaveTransferSizes(
    acquireT   = TransferSizes(1, 4096),
    acquireB   = TransferSizes(1, 4096),
    arithmetic = TransferSizes(1, 4096),
    logical    = TransferSizes(1, 4096),
    get        = TransferSizes(1, 4096),
    putFull    = TransferSizes(1, 4096),
    putPartial = TransferSizes(1, 4096),
    hint       = TransferSizes(1, 4096))
  def unknownSupports = TLMasterToSlaveTransferSizes()
}

case class TLSlaveToMasterTransferSizes(
  probe:      TransferSizes = TransferSizes.none,
  arithmetic: TransferSizes = TransferSizes.none,
  logical:    TransferSizes = TransferSizes.none,
  get:        TransferSizes = TransferSizes.none,
  putFull:    TransferSizes = TransferSizes.none,
  putPartial: TransferSizes = TransferSizes.none,
  hint:       TransferSizes = TransferSizes.none
) extends TLCommonTransferSizes {
  def intersect(rhs: TLSlaveToMasterTransferSizes) = TLSlaveToMasterTransferSizes(
    probe      = probe     .intersect(rhs.probe),
    arithmetic = arithmetic.intersect(rhs.arithmetic),
    logical    = logical   .intersect(rhs.logical),
    get        = get       .intersect(rhs.get),
    putFull    = putFull   .intersect(rhs.putFull),
    putPartial = putPartial.intersect(rhs.putPartial),
    hint       = hint      .intersect(rhs.hint)
  )
  def cover(rhs: TLSlaveToMasterTransferSizes) = TLSlaveToMasterTransferSizes(
    probe      = probe     .cover(rhs.probe),
    arithmetic = arithmetic.cover(rhs.arithmetic),
    logical    = logical   .cover(rhs.logical),
    get        = get       .cover(rhs.get),
    putFull    = putFull   .cover(rhs.putFull),
    putPartial = putPartial.cover(rhs.putPartial),
    hint       = hint      .cover(rhs.hint)
  )
  // Reduce rendering to a simple yes/no per field
  override def toString = {
    def str(x: TransferSizes, flag: String) = if (x.none) "" else flag
    def flags = Vector(
      str(probe,      "P"),
      str(arithmetic, "A"),
      str(logical,    "L"),
      str(get,        "G"),
      str(putFull,    "F"),
      str(putPartial, "P"),
      str(hint,       "H"))
    flags.mkString
  }
}

object TLSlaveToMasterTransferSizes {
  def unknownEmits = TLSlaveToMasterTransferSizes(
    arithmetic = TransferSizes(1, 4096),
    logical    = TransferSizes(1, 4096),
    get        = TransferSizes(1, 4096),
    putFull    = TransferSizes(1, 4096),
    putPartial = TransferSizes(1, 4096),
    hint       = TransferSizes(1, 4096),
    probe      = TransferSizes(1, 4096))
  def unknownSupports = TLSlaveToMasterTransferSizes()
}

trait TLCommonTransferSizes {
  def arithmetic: TransferSizes
  def logical:    TransferSizes
  def get:        TransferSizes
  def putFull:    TransferSizes
  def putPartial: TransferSizes
  def hint:       TransferSizes
}

class TLSlaveParameters private(
  val nodePath:           Seq[BaseNode],
  val resources:          Seq[Resource],
  setName:                Option[String],
  val address:            Seq[AddressSet],
  val regionType:         RegionType.T,
  val executable:         Boolean,
  val fifoId:             Option[Int],
  val supports:           TLMasterToSlaveTransferSizes,
  val emits:              TLSlaveToMasterTransferSizes,
  // By default, slaves are forbidden from issuing 'denied' responses (it prevents Fragmentation)
  val alwaysGrantsT:      Boolean, // typically only true for CacheCork'd read-write devices; dual: neverReleaseData
  // If fifoId=Some, all accesses sent to the same fifoId are executed and ACK'd in FIFO order
  // Note: you can only rely on this FIFO behaviour if your TLClientParameters include requestFifo
  val mayDenyGet:         Boolean, // applies to: AccessAckData, GrantData
  val mayDenyPut:         Boolean) // applies to: AccessAck,     Grant,    HintAck
                                   // ReleaseAck may NEVER be denied
  extends SimpleProduct
{
  override def canEqual(that: Any): Boolean = that.isInstanceOf[TLSlaveParameters]
  override def productPrefix = "TLSlaveParameters"
  // We intentionally omit nodePath for equality testing / formatting
  def productArity: Int = 11
  def productElement(n: Int): Any = n match {
    case 0 => name
    case 1 => address
    case 2 => resources
    case 3 => regionType
    case 4 => executable
    case 5 => fifoId
    case 6 => supports
    case 7 => emits
    case 8 => alwaysGrantsT
    case 9 => mayDenyGet
    case 10 => mayDenyPut
    case _ => throw new IndexOutOfBoundsException(n.toString)
  }

  def supportsAcquireT:   TransferSizes = supports.acquireT
  def supportsAcquireB:   TransferSizes = supports.acquireB
  def supportsArithmetic: TransferSizes = supports.arithmetic
  def supportsLogical:    TransferSizes = supports.logical
  def supportsGet:        TransferSizes = supports.get
  def supportsPutFull:    TransferSizes = supports.putFull
  def supportsPutPartial: TransferSizes = supports.putPartial
  def supportsHint:       TransferSizes = supports.hint

  require (!address.isEmpty, "Address cannot be empty")
  address.foreach { a => require (a.finite, "Address must be finite") }

  address.combinations(2).foreach { case Seq(x,y) => require (!x.overlaps(y), s"$x and $y overlap.") }
  require (supportsPutFull.contains(supportsPutPartial), s"PutFull($supportsPutFull) < PutPartial($supportsPutPartial)")
  require (supportsPutFull.contains(supportsArithmetic), s"PutFull($supportsPutFull) < Arithmetic($supportsArithmetic)")
  require (supportsPutFull.contains(supportsLogical),    s"PutFull($supportsPutFull) < Logical($supportsLogical)")
  require (supportsGet.contains(supportsArithmetic),     s"Get($supportsGet) < Arithmetic($supportsArithmetic)")
  require (supportsGet.contains(supportsLogical),        s"Get($supportsGet) < Logical($supportsLogical)")
  require (supportsAcquireB.contains(supportsAcquireT),  s"AcquireB($supportsAcquireB) < AcquireT($supportsAcquireT)")
  require (!alwaysGrantsT || supportsAcquireT, s"Must supportAcquireT if promising to always grantT")

  // Make sure that the regionType agrees with the capabilities
  require (!supportsAcquireB || regionType >= RegionType.UNCACHED) // acquire -> uncached, tracked, cached
  require (regionType <= RegionType.UNCACHED || supportsAcquireB)  // tracked, cached -> acquire
  require (regionType != RegionType.UNCACHED || supportsGet) // uncached -> supportsGet

  val name = setName.orElse(nodePath.lastOption.map(_.lazyModule.name)).getOrElse("disconnected")
  val maxTransfer = List( // Largest supported transfer of all types
    supportsAcquireT.max,
    supportsAcquireB.max,
    supportsArithmetic.max,
    supportsLogical.max,
    supportsGet.max,
    supportsPutFull.max,
    supportsPutPartial.max).max
  val maxAddress = address.map(_.max).max
  val minAlignment = address.map(_.alignment).min

  // The device had better not support a transfer larger than its alignment
  require (minAlignment >= maxTransfer, s"Bad $address: minAlignment ($minAlignment) must be >= maxTransfer ($maxTransfer)")

  def toResource: ResourceAddress = {
    ResourceAddress(address, ResourcePermissions(
      r = supportsAcquireB || supportsGet,
      w = supportsAcquireT || supportsPutFull,
      x = executable,
      c = supportsAcquireB,
      a = supportsArithmetic && supportsLogical))
  }

  def findTreeViolation() = nodePath.find {
    case _: MixedAdapterNode[_, _, _, _, _, _, _, _] => false
    case _: SinkNode[_, _, _, _, _] => false
    case node => node.inputs.size != 1
  }
  def isTree = findTreeViolation() == None

  def infoString = {
    s"""Manager Name = ${name}
       |Manager Address = ${address}
       |supportsAcquireT = ${supportsAcquireT}
       |supportsAcquireB = ${supportsAcquireB}
       |supportsArithmetic = ${supportsArithmetic}
       |supportsLogical = ${supportsLogical}
       |supportsGet = ${supportsGet}
       |supportsPutFull = ${supportsPutFull}
       |supportsPutPartial = ${supportsPutPartial}
       |supportsHint = ${supportsHint}
       |
       |""".stripMargin
  }

  def v1copy(
    address:            Seq[AddressSet] = address,
    resources:          Seq[Resource]   = resources,
    regionType:         RegionType.T    = regionType,
    executable:         Boolean         = executable,
    nodePath:           Seq[BaseNode]   = nodePath,
    supportsAcquireT:   TransferSizes   = supports.acquireT,
    supportsAcquireB:   TransferSizes   = supports.acquireB,
    supportsArithmetic: TransferSizes   = supports.arithmetic,
    supportsLogical:    TransferSizes   = supports.logical,
    supportsGet:        TransferSizes   = supports.get,
    supportsPutFull:    TransferSizes   = supports.putFull,
    supportsPutPartial: TransferSizes   = supports.putPartial,
    supportsHint:       TransferSizes   = supports.hint,
    mayDenyGet:         Boolean         = mayDenyGet,
    mayDenyPut:         Boolean         = mayDenyPut,
    alwaysGrantsT:      Boolean         = alwaysGrantsT,
    fifoId:             Option[Int]     = fifoId) =
  {
    new TLSlaveParameters(
      setName       = setName,
      address       = address,
      resources     = resources,
      regionType    = regionType,
      executable    = executable,
      nodePath      = nodePath,
      supports      = TLMasterToSlaveTransferSizes(
        acquireT      = supportsAcquireT,
        acquireB      = supportsAcquireB,
        arithmetic    = supportsArithmetic,
        logical       = supportsLogical,
        get           = supportsGet,
        putFull       = supportsPutFull,
        putPartial    = supportsPutPartial,
        hint          = supportsHint),
      emits         = emits,
      mayDenyGet    = mayDenyGet,
      mayDenyPut    = mayDenyPut,
      alwaysGrantsT = alwaysGrantsT,
      fifoId        = fifoId)
  }

<<<<<<< HEAD
  def v2copy(
    nodePath:      Seq[BaseNode],
    resources:     Seq[Resource],
    setName:       String,
    address:       Seq[AddressSet],
    regionType:    RegionType.T,
    executable:    Boolean,
    fifoId:        Option[Int],
    supports:      TLMasterToSlaveTransferSizes,
    emits:         TLSlaveToMasterTransferSizes,
    alwaysGrantsT: Boolean,
    mayDenyGet:    Boolean,
    mayDenyPut:    Boolean) =
  {
    new TLSlaveParameters(
      nodePath      = nodePath,
      resources     = resources,
      setName       = setName,
      address       = address,
      regionType    = regionType,
      executable    = executable,
      fifoId        = fifoId,
      supports      = supports,
      emits         = emits,
      alwaysGrantsT = alwaysGrantsT,
      mayDenyGet    = mayDenyGet,
      mayDenyPut    = mayDenyPut)
  }

  @deprecated("Use v1copy","")
=======
  @deprecated("Use v1copy instead of copy","")
>>>>>>> 16d49a75
  def copy(
    address:            Seq[AddressSet] = address,
    resources:          Seq[Resource]   = resources,
    regionType:         RegionType.T    = regionType,
    executable:         Boolean         = executable,
    nodePath:           Seq[BaseNode]   = nodePath,
    supportsAcquireT:   TransferSizes   = supports.acquireT,
    supportsAcquireB:   TransferSizes   = supports.acquireB,
    supportsArithmetic: TransferSizes   = supports.arithmetic,
    supportsLogical:    TransferSizes   = supports.logical,
    supportsGet:        TransferSizes   = supports.get,
    supportsPutFull:    TransferSizes   = supports.putFull,
    supportsPutPartial: TransferSizes   = supports.putPartial,
    supportsHint:       TransferSizes   = supports.hint,
    mayDenyGet:         Boolean         = mayDenyGet,
    mayDenyPut:         Boolean         = mayDenyPut,
    alwaysGrantsT:      Boolean         = alwaysGrantsT,
    fifoId:             Option[Int]     = fifoId) =
  {
    v1copy(
      address            = address,
      resources          = resources,
      regionType         = regionType,
      executable         = executable,
      nodePath           = nodePath,
      supportsAcquireT   = supportsAcquireT,
      supportsAcquireB   = supportsAcquireB,
      supportsArithmetic = supportsArithmetic,
      supportsLogical    = supportsLogical,
      supportsGet        = supportsGet,
      supportsPutFull    = supportsPutFull,
      supportsPutPartial = supportsPutPartial,
      supportsHint       = supportsHint,
      mayDenyGet         = mayDenyGet,
      mayDenyPut         = mayDenyPut,
      alwaysGrantsT      = alwaysGrantsT,
      fifoId             = fifoId)
  }
}

object TLSlaveParameters {
  def v1(
    address:            Seq[AddressSet],
    resources:          Seq[Resource] = Seq(),
    regionType:         RegionType.T  = RegionType.GET_EFFECTS,
    executable:         Boolean       = false,
    nodePath:           Seq[BaseNode] = Seq(),
    supportsAcquireT:   TransferSizes = TransferSizes.none,
    supportsAcquireB:   TransferSizes = TransferSizes.none,
    supportsArithmetic: TransferSizes = TransferSizes.none,
    supportsLogical:    TransferSizes = TransferSizes.none,
    supportsGet:        TransferSizes = TransferSizes.none,
    supportsPutFull:    TransferSizes = TransferSizes.none,
    supportsPutPartial: TransferSizes = TransferSizes.none,
    supportsHint:       TransferSizes = TransferSizes.none,
    mayDenyGet:         Boolean = false,
    mayDenyPut:         Boolean = false,
    alwaysGrantsT:      Boolean = false,
    fifoId:             Option[Int] = None) =
  {
    new TLSlaveParameters(
      setName       = None,
      address       = address,
      resources     = resources,
      regionType    = regionType,
      executable    = executable,
      nodePath      = nodePath,
      supports      = TLMasterToSlaveTransferSizes(
        acquireT      = supportsAcquireT,
        acquireB      = supportsAcquireB,
        arithmetic    = supportsArithmetic,
        logical       = supportsLogical,
        get           = supportsGet,
        putFull       = supportsPutFull,
        putPartial    = supportsPutPartial,
        hint          = supportsHint),
      emits         = TLSlaveToMasterTransferSizes.unknownEmits,
      mayDenyGet    = mayDenyGet,
      mayDenyPut    = mayDenyPut,
      alwaysGrantsT = alwaysGrantsT,
      fifoId        = fifoId)
  }

  def v2(
    nodePath:      Seq[BaseNode]                = Seq(),
    resources:     Seq[Resource]                = Seq(),
    setName:       String,
    address:       Seq[AddressSet],
    regionType:    RegionType.T                 = RegionType.GET_EFFECTS,
    executable:    Boolean                      = false,
    fifoId:        Option[Int]                  = None,
    supports:      TLMasterToSlaveTransferSizes = TLMasterToSlaveTransferSizes.unknownSupports,
    emits:         TLSlaveToMasterTransferSizes = TLSlaveToMasterTransferSizes.unknownEmits,
    alwaysGrantsT: Boolean                      = false,
    mayDenyGet:    Boolean                      = false,
    mayDenyPut:    Boolean                      = false) =
  {
    new TLSlaveParameters(
    nodePath      = nodePath,
    resources     = resources,
    setName       = setName,
    address       = address,
    regionType    = regionType,
    executable    = executable,
    fifoId        = fifoId,
    supports      = supports,
    emits         = emits,
    alwaysGrantsT = alwaysGrantsT,
    mayDenyGet    = mayDenyGet,
    mayDenyPut    = mayDenyPut)
  }
}

object TLManagerParameters {
  @deprecated("Use TLSlaveParameters.v1 instead of TLManagerParameters","")
  def apply(
    address:            Seq[AddressSet],
    resources:          Seq[Resource] = Seq(),
    regionType:         RegionType.T  = RegionType.GET_EFFECTS,
    executable:         Boolean       = false,
    nodePath:           Seq[BaseNode] = Seq(),
    supportsAcquireT:   TransferSizes = TransferSizes.none,
    supportsAcquireB:   TransferSizes = TransferSizes.none,
    supportsArithmetic: TransferSizes = TransferSizes.none,
    supportsLogical:    TransferSizes = TransferSizes.none,
    supportsGet:        TransferSizes = TransferSizes.none,
    supportsPutFull:    TransferSizes = TransferSizes.none,
    supportsPutPartial: TransferSizes = TransferSizes.none,
    supportsHint:       TransferSizes = TransferSizes.none,
    mayDenyGet:         Boolean = false,
    mayDenyPut:         Boolean = false,
    alwaysGrantsT:      Boolean = false,
    fifoId:             Option[Int] = None) =
    TLSlaveParameters.v1(
      address,
      resources,
      regionType,
      executable,
      nodePath,
      supportsAcquireT,
      supportsAcquireB,
      supportsArithmetic,
      supportsLogical,
      supportsGet,
      supportsPutFull,
      supportsPutPartial,
      supportsHint,
      mayDenyGet,
      mayDenyPut,
      alwaysGrantsT,
      fifoId,
    )
}

case class TLChannelBeatBytes(a: Option[Int], b: Option[Int], c: Option[Int], d: Option[Int])
{
  def members = Seq(a, b, c, d)
  members.collect { case Some(beatBytes) =>
    require (isPow2(beatBytes), "Data channel width must be a power of 2")
  }
}

object TLChannelBeatBytes{
  def apply(beatBytes: Int): TLChannelBeatBytes = TLChannelBeatBytes(
    Some(beatBytes),
    Some(beatBytes),
    Some(beatBytes),
    Some(beatBytes))
  def apply(): TLChannelBeatBytes = TLChannelBeatBytes(
    None,
    None,
    None,
    None)
}

class TLSlavePortParameters private(
  val slaves:         Seq[TLSlaveParameters],
  val channelBytes:   TLChannelBeatBytes,
  val endSinkId:      Int,
  val minLatency:     Int,
  val responseFields: Seq[BundleFieldBase],
  val requestKeys:    Seq[BundleKeyBase]) extends SimpleProduct
{
  override def canEqual(that: Any): Boolean = that.isInstanceOf[TLSlavePortParameters]
  override def productPrefix = "TLSlavePortParameters"
  def productArity: Int = 6
  def productElement(n: Int): Any = n match {
    case 0 => slaves
    case 1 => channelBytes
    case 2 => endSinkId
    case 3 => minLatency
    case 4 => responseFields
    case 5 => requestKeys
    case _ => throw new IndexOutOfBoundsException(n.toString)
  }

  require (!managers.isEmpty, "Manager ports must have managers")
  require (endSinkId >= 0, "Sink ids cannot be negative")
  require (minLatency >= 0, "Minimum required latency cannot be negative")

  // Using this API implies you cannot handle mixed-width busses
  def beatBytes = {
    channelBytes.members.foreach { width =>
      require (width.isDefined && width == channelBytes.a)
    }
    channelBytes.a.get
  }

  // TODO this should be deprecated
  def managers = slaves

  def requireFifo(policy: TLFIFOFixer.Policy = TLFIFOFixer.allFIFO) = {
    val relevant = managers.filter(m => policy(m))
    relevant.foreach { m =>
      require(m.fifoId == relevant.head.fifoId, s"${m.name} had fifoId ${m.fifoId}, which was not homogeneous (${managers.map(s => (s.name, s.fifoId))}) ")
    }
  }

  // Bounds on required sizes
  def maxAddress  = slaves.map(_.maxAddress).max
  def maxTransfer = slaves.map(_.maxTransfer).max
  def mayDenyGet  = slaves.exists(_.mayDenyGet)
  def mayDenyPut  = slaves.exists(_.mayDenyPut)

  // Operation sizes supported by all outward Managers
  val allSupports = slaves.map(_.supports).reduce( _ intersect _)
  val allSupportAcquireT   = allSupports.acquireT
  val allSupportAcquireB   = allSupports.acquireB
  val allSupportArithmetic = allSupports.arithmetic
  val allSupportLogical    = allSupports.logical
  val allSupportGet        = allSupports.get
  val allSupportPutFull    = allSupports.putFull
  val allSupportPutPartial = allSupports.putPartial
  val allSupportHint       = allSupports.hint

  // Operation supported by at least one outward Managers
  val anySupports = slaves.map(_.supports).reduce(_ cover _)
  val anySupportAcquireT   = !anySupports.acquireT.none
  val anySupportAcquireB   = !anySupports.acquireB.none
  val anySupportArithmetic = !anySupports.arithmetic.none
  val anySupportLogical    = !anySupports.logical.none
  val anySupportGet        = !anySupports.get.none
  val anySupportPutFull    = !anySupports.putFull.none
  val anySupportPutPartial = !anySupports.putPartial.none
  val anySupportHint       = !anySupports.hint.none

  // Supporting Acquire means being routable for GrantAck
  require ((endSinkId == 0) == !anySupportAcquireB)

  // These return Option[TLManagerParameters] for your convenience
  def find(address: BigInt) = managers.find(_.address.exists(_.contains(address)))

  // The safe version will check the entire address
  def findSafe(address: UInt) = Vec(managers.map(_.address.map(_.contains(address)).reduce(_ || _)))
  // The fast version assumes the address is valid (you probably want fastProperty instead of this function)
  def findFast(address: UInt) = {
    val routingMask = AddressDecoder(managers.map(_.address))
    Vec(managers.map(_.address.map(_.widen(~routingMask)).distinct.map(_.contains(address)).reduce(_ || _)))
  }

  // Compute the simplest AddressSets that decide a key
  def fastPropertyGroup[K](p: TLManagerParameters => K): Seq[(K, Seq[AddressSet])] = {
    val groups = groupByIntoSeq(managers.map(m => (p(m), m.address)))( _._1).map { case (k, vs) =>
      k -> vs.flatMap(_._2)
    }
    val reductionMask = AddressDecoder(groups.map(_._2))
    groups.map { case (k, seq) => k -> AddressSet.unify(seq.map(_.widen(~reductionMask)).distinct) }
  }
  // Select a property
  def fastProperty[K, D <: Data](address: UInt, p: TLManagerParameters => K, d: K => D): D =
    Mux1H(fastPropertyGroup(p).map { case (v, a) => (a.map(_.contains(address)).reduce(_||_), d(v)) })

  // Note: returns the actual fifoId + 1 or 0 if None
  def findFifoIdFast(address: UInt) = fastProperty(address, _.fifoId.map(_+1).getOrElse(0), (i:Int) => UInt(i))
  def hasFifoIdFast(address: UInt) = fastProperty(address, _.fifoId.isDefined, (b:Boolean) => Bool(b))

  // Does this Port manage this ID/address?
  def containsSafe(address: UInt) = findSafe(address).reduce(_ || _)

  private def supportHelper(
      safe:    Boolean,
      member:  TLManagerParameters => TransferSizes,
      address: UInt,
      lgSize:  UInt,
      range:   Option[TransferSizes]): Bool = {
    def trim(x: TransferSizes) = range.map(_.intersect(x)).getOrElse(x)
    // groupBy returns an unordered map, convert back to Seq and sort the result for determinism
    val supportCases = groupByIntoSeq(managers)(m => trim(member(m))).map { case (k, vs) =>
      k -> vs.flatMap(_.address)
    }
    val mask = if (safe) ~BigInt(0) else AddressDecoder(supportCases.map(_._2))
    val simplified = supportCases.map { case (k, seq) => k -> AddressSet.unify(seq.map(_.widen(~mask)).distinct) }
    simplified.map { case (s, a) =>
      (Bool(Some(s) == range) || s.containsLg(lgSize)) &&
      a.map(_.contains(address)).reduce(_||_)
    }.foldLeft(Bool(false))(_||_)
  }

  // Check for support of a given operation at a specific address
  def supportsAcquireTSafe  (address: UInt, lgSize: UInt, range: Option[TransferSizes] = None) = supportHelper(true, _.supportsAcquireT,   address, lgSize, range)
  def supportsAcquireBSafe  (address: UInt, lgSize: UInt, range: Option[TransferSizes] = None) = supportHelper(true, _.supportsAcquireB,   address, lgSize, range)
  def supportsArithmeticSafe(address: UInt, lgSize: UInt, range: Option[TransferSizes] = None) = supportHelper(true, _.supportsArithmetic, address, lgSize, range)
  def supportsLogicalSafe   (address: UInt, lgSize: UInt, range: Option[TransferSizes] = None) = supportHelper(true, _.supportsLogical,    address, lgSize, range)
  def supportsGetSafe       (address: UInt, lgSize: UInt, range: Option[TransferSizes] = None) = supportHelper(true, _.supportsGet,        address, lgSize, range)
  def supportsPutFullSafe   (address: UInt, lgSize: UInt, range: Option[TransferSizes] = None) = supportHelper(true, _.supportsPutFull,    address, lgSize, range)
  def supportsPutPartialSafe(address: UInt, lgSize: UInt, range: Option[TransferSizes] = None) = supportHelper(true, _.supportsPutPartial, address, lgSize, range)
  def supportsHintSafe      (address: UInt, lgSize: UInt, range: Option[TransferSizes] = None) = supportHelper(true, _.supportsHint,       address, lgSize, range)

  def supportsAcquireTFast  (address: UInt, lgSize: UInt, range: Option[TransferSizes] = None) = supportHelper(false, _.supportsAcquireT,   address, lgSize, range)
  def supportsAcquireBFast  (address: UInt, lgSize: UInt, range: Option[TransferSizes] = None) = supportHelper(false, _.supportsAcquireB,   address, lgSize, range)
  def supportsArithmeticFast(address: UInt, lgSize: UInt, range: Option[TransferSizes] = None) = supportHelper(false, _.supportsArithmetic, address, lgSize, range)
  def supportsLogicalFast   (address: UInt, lgSize: UInt, range: Option[TransferSizes] = None) = supportHelper(false, _.supportsLogical,    address, lgSize, range)
  def supportsGetFast       (address: UInt, lgSize: UInt, range: Option[TransferSizes] = None) = supportHelper(false, _.supportsGet,        address, lgSize, range)
  def supportsPutFullFast   (address: UInt, lgSize: UInt, range: Option[TransferSizes] = None) = supportHelper(false, _.supportsPutFull,    address, lgSize, range)
  def supportsPutPartialFast(address: UInt, lgSize: UInt, range: Option[TransferSizes] = None) = supportHelper(false, _.supportsPutPartial, address, lgSize, range)
  def supportsHintFast      (address: UInt, lgSize: UInt, range: Option[TransferSizes] = None) = supportHelper(false, _.supportsHint,       address, lgSize, range)

  def findTreeViolation() = managers.flatMap(_.findTreeViolation()).headOption
  def isTree = !managers.exists(!_.isTree)

  def infoString = "Manager Port Beatbytes = " + beatBytes + "\n" + "Manager Port MinLatency = " + minLatency + "\n\n" + managers.map(_.infoString).mkString

  def v1copy(
    managers:   Seq[TLSlaveParameters] = slaves,
    beatBytes:  Int = -1,
    endSinkId:  Int = endSinkId,
    minLatency: Int = minLatency,
    responseFields: Seq[BundleFieldBase] = responseFields,
    requestKeys:    Seq[BundleKeyBase]   = requestKeys) =
  {
    new TLSlavePortParameters(
      slaves       = managers,
      channelBytes = if (beatBytes != -1) TLChannelBeatBytes(beatBytes) else channelBytes,
      endSinkId    = endSinkId,
      minLatency   = minLatency,
      responseFields = responseFields,
      requestKeys    = requestKeys)
  }

  @deprecated("Use v1copy instead of copy","")
  def copy(
    managers:   Seq[TLSlaveParameters] = slaves,
    beatBytes:  Int = -1,
    endSinkId:  Int = endSinkId,
    minLatency: Int = minLatency,
    responseFields: Seq[BundleFieldBase] = responseFields,
    requestKeys:    Seq[BundleKeyBase]   = requestKeys) =
  {
    v1copy(
      managers,
      beatBytes,
      endSinkId,
      minLatency,
      responseFields,
      requestKeys)
  }
}

object TLSlavePortParameters {
  def v1(
    managers:   Seq[TLSlaveParameters],
    beatBytes:  Int,
    endSinkId:  Int = 0,
    minLatency: Int = 0,
    responseFields: Seq[BundleFieldBase] = Nil,
    requestKeys:    Seq[BundleKeyBase]   = Nil) =
  {
    new TLSlavePortParameters(
      slaves       = managers,
      channelBytes = TLChannelBeatBytes(beatBytes),
      endSinkId    = endSinkId,
      minLatency   = minLatency,
      responseFields = responseFields,
      requestKeys    = requestKeys)
  }

}

object TLManagerPortParameters {
  @deprecated("Use TLSlavePortParameters.v1 instead of TLManagerPortParameters","")
  def apply(
    managers:   Seq[TLSlaveParameters],
    beatBytes:  Int,
    endSinkId:  Int = 0,
    minLatency: Int = 0,
    responseFields: Seq[BundleFieldBase] = Nil,
    requestKeys:    Seq[BundleKeyBase]   = Nil) =
  {
    TLSlavePortParameters.v1(
      managers,
      beatBytes,
      endSinkId,
      minLatency,
      responseFields,
      requestKeys)
  }
}

class TLMasterParameters private(
  val nodePath:          Seq[BaseNode],
  val resources:         Seq[Resource],
  val name:              String,
  val visibility:        Seq[AddressSet],
  val unusedRegionTypes: Set[RegionType.T],
  val executesOnly:      Boolean,
  val requestFifo:       Boolean, // only a request, not a requirement. applies to A, not C.
  val supports:          TLSlaveToMasterTransferSizes,
  val emits:             TLMasterToSlaveTransferSizes,
  val neverReleasesData: Boolean,
  val sourceId:          IdRange) extends SimpleProduct
{
  override def canEqual(that: Any): Boolean = that.isInstanceOf[TLMasterParameters]
  override def productPrefix = "TLMasterParameters"
  // We intentionally omit nodePath for equality testing / formatting
  def productArity: Int = 10
  def productElement(n: Int): Any = n match {
    case 0 => name
    case 1 => sourceId
    case 2 => resources
    case 3 => visibility
    case 4 => unusedRegionTypes
    case 5 => executesOnly
    case 6 => requestFifo
    case 7 => supports
    case 8 => emits
    case 9 => neverReleasesData
    case _ => throw new IndexOutOfBoundsException(n.toString)
  }

  def supportsProbe:       TransferSizes   = supports.probe
  def supportsArithmetic:  TransferSizes   = supports.arithmetic
  def supportsLogical:     TransferSizes   = supports.logical
  def supportsGet:         TransferSizes   = supports.get
  def supportsPutFull:     TransferSizes   = supports.putFull
  def supportsPutPartial:  TransferSizes   = supports.putPartial
  def supportsHint:        TransferSizes   = supports.hint

  require (!sourceId.isEmpty)
  require (!visibility.isEmpty)
  require (supportsPutFull.contains(supportsPutPartial))
  // We only support these operations if we support Probe (ie: we're a cache)
  require (supportsProbe.contains(supportsArithmetic))
  require (supportsProbe.contains(supportsLogical))
  require (supportsProbe.contains(supportsGet))
  require (supportsProbe.contains(supportsPutFull))
  require (supportsProbe.contains(supportsPutPartial))
  require (supportsProbe.contains(supportsHint))

  visibility.combinations(2).foreach { case Seq(x,y) => require (!x.overlaps(y), s"$x and $y overlap.") }

  val maxTransfer = List(
    supportsProbe.max,
    supportsArithmetic.max,
    supportsLogical.max,
    supportsGet.max,
    supportsPutFull.max,
    supportsPutPartial.max).max

  def infoString = {
    s"""Client Name = ${name}
       |visibility = ${visibility}
       |
       |""".stripMargin
  }

  def v1copy(
    name:                String          = name,
    sourceId:            IdRange         = sourceId,
    nodePath:            Seq[BaseNode]   = nodePath,
    requestFifo:         Boolean         = requestFifo,
    visibility:          Seq[AddressSet] = visibility,
    supportsProbe:       TransferSizes   = supports.probe,
    supportsArithmetic:  TransferSizes   = supports.arithmetic,
    supportsLogical:     TransferSizes   = supports.logical,
    supportsGet:         TransferSizes   = supports.get,
    supportsPutFull:     TransferSizes   = supports.putFull,
    supportsPutPartial:  TransferSizes   = supports.putPartial,
    supportsHint:        TransferSizes   = supports.hint) =
  {
    new TLMasterParameters(
      nodePath          = nodePath,
      resources         = this.resources,
      name              = name,
      visibility        = visibility,
      unusedRegionTypes = this.unusedRegionTypes,
      executesOnly      = this.executesOnly,
      requestFifo       = requestFifo,
      supports          = TLSlaveToMasterTransferSizes(
        probe             = supportsProbe,
        arithmetic        = supportsArithmetic,
        logical           = supportsLogical,
        get               = supportsGet,
        putFull           = supportsPutFull,
        putPartial        = supportsPutPartial,
        hint              = supportsHint),
      emits             = this.emits,
      neverReleasesData = this.neverReleasesData,
      sourceId          = sourceId)
  }

  def v2copy(
    nodePath:          Seq[BaseNode]                = nodePath,
    resources:         Seq[Resource]                = resources,
    name:              String                       = name,
    visibility:        Seq[AddressSet]              = visibility,
    unusedRegionTypes: Set[RegionType.T]            = unusedRegionTypes,
    executesOnly:      Boolean                      = executesOnly,
    requestFifo:       Boolean                      = requestFifo,
    supports:          TLSlaveToMasterTransferSizes = supports,
    emits:             TLMasterToSlaveTransferSizes = emits,
    neverReleasesData: Boolean                      = neverReleasesData,
    sourceId:          IdRange                      = sourceId) =
  {
    new TLMasterParameters(
      nodePath          = nodePath,
      resources         = resources,
      name              = name,
      visibility        = visibility,
      unusedRegionTypes = unusedRegionTypes,
      executesOnly      = executesOnly,
      requestFifo       = requestFifo,
      supports          = supports,
      emits             = emits,
      neverReleasesData = neverReleasesData,
      sourceId          = sourceId)
  }

  @deprecated("Use v1copy instead of copy","")
  def copy(
    name:                String          = name,
    sourceId:            IdRange         = sourceId,
    nodePath:            Seq[BaseNode]   = nodePath,
    requestFifo:         Boolean         = requestFifo,
    visibility:          Seq[AddressSet] = visibility,
    supportsProbe:       TransferSizes   = supports.probe,
    supportsArithmetic:  TransferSizes   = supports.arithmetic,
    supportsLogical:     TransferSizes   = supports.logical,
    supportsGet:         TransferSizes   = supports.get,
    supportsPutFull:     TransferSizes   = supports.putFull,
    supportsPutPartial:  TransferSizes   = supports.putPartial,
    supportsHint:        TransferSizes   = supports.hint) =
  {
    v1copy(
      name               = name,
      sourceId           = sourceId,
      nodePath           = nodePath,
      requestFifo        = requestFifo,
      visibility         = visibility,
      supportsProbe      = supportsProbe,
      supportsArithmetic = supportsArithmetic,
      supportsLogical    = supportsLogical,
      supportsGet        = supportsGet,
      supportsPutFull    = supportsPutFull,
      supportsPutPartial = supportsPutPartial,
      supportsHint       = supportsHint)
  }
}

object TLMasterParameters {
  def v1(
    name:                String,
    sourceId:            IdRange         = IdRange(0,1),
    nodePath:            Seq[BaseNode]   = Seq(),
    requestFifo:         Boolean         = false,
    visibility:          Seq[AddressSet] = Seq(AddressSet(0, ~0)),
    supportsProbe:       TransferSizes   = TransferSizes.none,
    supportsArithmetic:  TransferSizes   = TransferSizes.none,
    supportsLogical:     TransferSizes   = TransferSizes.none,
    supportsGet:         TransferSizes   = TransferSizes.none,
    supportsPutFull:     TransferSizes   = TransferSizes.none,
    supportsPutPartial:  TransferSizes   = TransferSizes.none,
    supportsHint:        TransferSizes   = TransferSizes.none) =
  {
    new TLMasterParameters(
      nodePath          = nodePath,
      resources         = Nil,
      name              = name,
      visibility        = visibility,
      unusedRegionTypes = Set(),
      executesOnly      = false,
      requestFifo       = requestFifo,
      supports          = TLSlaveToMasterTransferSizes(
        probe             = supportsProbe,
        arithmetic        = supportsArithmetic,
        logical           = supportsLogical,
        get               = supportsGet,
        putFull           = supportsPutFull,
        putPartial        = supportsPutPartial,
        hint              = supportsHint),
      emits             = TLMasterToSlaveTransferSizes.unknownEmits,
      neverReleasesData = false,
      sourceId          = sourceId)
  }

  def v2(
    nodePath:          Seq[BaseNode]                = Seq(),
    resources:         Seq[Resource]                = Nil,
    name:              String,
    visibility:        Seq[AddressSet]              = Seq(AddressSet(0, ~0)),
    unusedRegionTypes: Set[RegionType.T]            = Set(),
    executesOnly:      Boolean                      = false,
    requestFifo:       Boolean                      = false,
    supports:          TLSlaveToMasterTransferSizes = TLSlaveToMasterTransferSizes.unknownSupports,
    emits:             TLMasterToSlaveTransferSizes = TLMasterToSlaveTransferSizes.unknownEmits,
    neverReleasesData: Boolean                      = false,
    sourceId:          IdRange                      = IdRange(0,1)) =
  {
    new TLMasterParameters(
      nodePath          = nodePath,
      resources         = resources,
      name              = name,
      visibility        = visibility,
      unusedRegionTypes = unusedRegionTypes,
      executesOnly      = executesOnly,
      requestFifo       = requestFifo,
      supports          = supports,
      emits             = emits,
      neverReleasesData = neverReleasesData,
      sourceId          = sourceId)
  }
}
  
object TLClientParameters {
  @deprecated("Use TLMasterParameters.v1 instead of TLClientParameters","")
  def apply(
    name:                String,
    sourceId:            IdRange         = IdRange(0,1),
    nodePath:            Seq[BaseNode]   = Seq(),
    requestFifo:         Boolean         = false,
    visibility:          Seq[AddressSet] = Seq(AddressSet.everything),
    supportsProbe:       TransferSizes   = TransferSizes.none,
    supportsArithmetic:  TransferSizes   = TransferSizes.none,
    supportsLogical:     TransferSizes   = TransferSizes.none,
    supportsGet:         TransferSizes   = TransferSizes.none,
    supportsPutFull:     TransferSizes   = TransferSizes.none,
    supportsPutPartial:  TransferSizes   = TransferSizes.none,
    supportsHint:        TransferSizes   = TransferSizes.none) =
  {
    TLMasterParameters.v1(
      name               = name,
      sourceId           = sourceId,
      nodePath           = nodePath,
      requestFifo        = requestFifo,
      visibility         = visibility,
      supportsProbe      = supportsProbe,
      supportsArithmetic = supportsArithmetic,
      supportsLogical    = supportsLogical,
      supportsGet        = supportsGet,
      supportsPutFull    = supportsPutFull,
      supportsPutPartial = supportsPutPartial,
      supportsHint       = supportsHint)
  }
}

class TLMasterPortParameters private(
  val masters:       Seq[TLMasterParameters],
  val channelBytes:  TLChannelBeatBytes,
  val minLatency:    Int,
  val echoFields:    Seq[BundleFieldBase],
  val requestFields: Seq[BundleFieldBase],
  val responseKeys:  Seq[BundleKeyBase]) extends SimpleProduct
{
  override def canEqual(that: Any): Boolean = that.isInstanceOf[TLMasterPortParameters]
  override def productPrefix = "TLMasterPortParameters"
  def productArity: Int = 6
  def productElement(n: Int): Any = n match {
    case 0 => masters
    case 1 => channelBytes
    case 2 => minLatency
    case 3 => echoFields
    case 4 => requestFields
    case 5 => responseKeys
    case _ => throw new IndexOutOfBoundsException(n.toString)
  }

  require (!clients.isEmpty)
  require (minLatency >= 0)

  def clients = masters

  // Require disjoint ranges for Ids
  IdRange.overlaps(clients.map(_.sourceId)).foreach { case (x, y) =>
    require (!x.overlaps(y), s"TLClientParameters.sourceId ${x} overlaps ${y}")
  }

  // Bounds on required sizes
  def endSourceId = clients.map(_.sourceId.end).max
  def maxTransfer = clients.map(_.maxTransfer).max

  // The unused sources < endSourceId
  def unusedSources: Seq[Int] = {
    val usedSources = clients.map(_.sourceId).sortBy(_.start)
    ((Seq(0) ++ usedSources.map(_.end)) zip usedSources.map(_.start)) flatMap { case (end, start) =>
      end until start
    }
  }

  // Operation sizes supported by all inward Clients
  val allSupportProbe      = clients.map(_.supportsProbe)     .reduce(_ intersect _)
  val allSupportArithmetic = clients.map(_.supportsArithmetic).reduce(_ intersect _)
  val allSupportLogical    = clients.map(_.supportsLogical)   .reduce(_ intersect _)
  val allSupportGet        = clients.map(_.supportsGet)       .reduce(_ intersect _)
  val allSupportPutFull    = clients.map(_.supportsPutFull)   .reduce(_ intersect _)
  val allSupportPutPartial = clients.map(_.supportsPutPartial).reduce(_ intersect _)
  val allSupportHint       = clients.map(_.supportsHint)      .reduce(_ intersect _)

  // Operation is supported by at least one client
  val anySupportProbe      = clients.map(!_.supportsProbe.none)     .reduce(_ || _)
  val anySupportArithmetic = clients.map(!_.supportsArithmetic.none).reduce(_ || _)
  val anySupportLogical    = clients.map(!_.supportsLogical.none)   .reduce(_ || _)
  val anySupportGet        = clients.map(!_.supportsGet.none)       .reduce(_ || _)
  val anySupportPutFull    = clients.map(!_.supportsPutFull.none)   .reduce(_ || _)
  val anySupportPutPartial = clients.map(!_.supportsPutPartial.none).reduce(_ || _)
  val anySupportHint       = clients.map(!_.supportsHint.none)      .reduce(_ || _)

  // These return Option[TLClientParameters] for your convenience
  def find(id: Int) = clients.find(_.sourceId.contains(id))

  // Synthesizable lookup methods
  def find(id: UInt) = Vec(clients.map(_.sourceId.contains(id)))
  def contains(id: UInt) = find(id).reduce(_ || _)

  def requestFifo(id: UInt) = Mux1H(find(id), clients.map(c => Bool(c.requestFifo)))

  private def safety_helper(member: TLClientParameters => TransferSizes)(id: UInt, lgSize: UInt) = {
    val allSame = clients.map(member(_) == member(clients(0))).reduce(_ && _)
    if (allSame) member(clients(0)).containsLg(lgSize) else {
      Mux1H(find(id), clients.map(member(_).containsLg(lgSize)))
    }
  }

  // Check for support of a given operation at a specific id
  val supportsProbe      = safety_helper(_.supportsProbe)      _
  val supportsArithmetic = safety_helper(_.supportsArithmetic) _
  val supportsLogical    = safety_helper(_.supportsLogical)    _
  val supportsGet        = safety_helper(_.supportsGet)        _
  val supportsPutFull    = safety_helper(_.supportsPutFull)    _
  val supportsPutPartial = safety_helper(_.supportsPutPartial) _
  val supportsHint       = safety_helper(_.supportsHint)       _

  def infoString = masters.map(_.infoString).mkString

  def v1copy(
    clients: Seq[TLClientParameters] = masters,
    minLatency: Int = minLatency,
    echoFields:    Seq[BundleFieldBase] = echoFields,
    requestFields: Seq[BundleFieldBase] = requestFields,
    responseKeys:  Seq[BundleKeyBase]   = responseKeys) =
  {
    new TLMasterPortParameters(
      masters       = clients,
      channelBytes  = channelBytes,
      minLatency    = minLatency,
      echoFields    = echoFields,
      requestFields = requestFields,
      responseKeys  = responseKeys)
  }

  @deprecated("Use v1copy instead of copy","")
  def copy(
    clients: Seq[TLClientParameters] = masters,
    minLatency: Int = minLatency,
    echoFields:    Seq[BundleFieldBase] = echoFields,
    requestFields: Seq[BundleFieldBase] = requestFields,
    responseKeys:  Seq[BundleKeyBase]   = responseKeys) =
  {
    v1copy(
      clients,
      minLatency,
      echoFields,
      requestFields,
      responseKeys)
  }
}

object TLClientPortParameters {
  @deprecated("Use TLMasterPortParameters.v1 instead of TLClientPortParameters","")
  def apply(
    clients: Seq[TLClientParameters],
    minLatency: Int = 0,
    echoFields:    Seq[BundleFieldBase] = Nil,
    requestFields: Seq[BundleFieldBase] = Nil,
    responseKeys:  Seq[BundleKeyBase]   = Nil) =
  {
    TLMasterPortParameters.v1(
      clients,
      minLatency,
      echoFields,
      requestFields,
      responseKeys)
  }
}

object TLMasterPortParameters {
  def v1(
    clients: Seq[TLClientParameters],
    minLatency: Int = 0,
    echoFields:    Seq[BundleFieldBase] = Nil,
    requestFields: Seq[BundleFieldBase] = Nil,
    responseKeys:  Seq[BundleKeyBase]   = Nil) =
  {
    new TLMasterPortParameters(
      masters       = clients,
      channelBytes  = TLChannelBeatBytes(),
      minLatency    = minLatency,
      echoFields    = echoFields,
      requestFields = requestFields,
      responseKeys  = responseKeys)
  }
}

case class TLBundleParameters(
  addressBits: Int,
  dataBits:    Int,
  sourceBits:  Int,
  sinkBits:    Int,
  sizeBits:    Int,
  echoFields:     Seq[BundleFieldBase],
  requestFields:  Seq[BundleFieldBase],
  responseFields: Seq[BundleFieldBase],
  hasBCE: Boolean)
{
  // Chisel has issues with 0-width wires
  require (addressBits >= 1)
  require (dataBits    >= 8)
  require (sourceBits  >= 1)
  require (sinkBits    >= 1)
  require (sizeBits    >= 1)
  require (isPow2(dataBits))
  echoFields.foreach { f => require (f.key.isControl, s"${f} is not a legal echo field") }

  val addrLoBits = log2Up(dataBits/8)

  def union(x: TLBundleParameters) =
    TLBundleParameters(
      max(addressBits, x.addressBits),
      max(dataBits,    x.dataBits),
      max(sourceBits,  x.sourceBits),
      max(sinkBits,    x.sinkBits),
      max(sizeBits,    x.sizeBits),
      echoFields     = BundleField.union(echoFields     ++ x.echoFields),
      requestFields  = BundleField.union(requestFields  ++ x.requestFields),
      responseFields = BundleField.union(responseFields ++ x.responseFields),
      hasBCE || x.hasBCE)
}

object TLBundleParameters
{
  val emptyBundleParams = TLBundleParameters(
    addressBits = 1,
    dataBits    = 8,
    sourceBits  = 1,
    sinkBits    = 1,
    sizeBits    = 1,
    echoFields     = Nil,
    requestFields  = Nil,
    responseFields = Nil,
    hasBCE = false)

  def union(x: Seq[TLBundleParameters]) = x.foldLeft(emptyBundleParams)((x,y) => x.union(y))

  def apply(client: TLClientPortParameters, manager: TLManagerPortParameters) =
    new TLBundleParameters(
      addressBits = log2Up(manager.maxAddress + 1),
      dataBits    = manager.beatBytes * 8,
      sourceBits  = log2Up(client.endSourceId),
      sinkBits    = log2Up(manager.endSinkId),
      sizeBits    = log2Up(log2Ceil(max(client.maxTransfer, manager.maxTransfer))+1),
      echoFields     = client.echoFields,
      requestFields  = BundleField.accept(client.requestFields, manager.requestKeys),
      responseFields = BundleField.accept(manager.responseFields, client.responseKeys),
      hasBCE = client.anySupportProbe && manager.anySupportAcquireB)
}

case class TLEdgeParameters(
  master: TLMasterPortParameters,
  slave:  TLSlavePortParameters,
  params:  Parameters,
  sourceInfo: SourceInfo) extends FormatEdge
{
  // legacy names:
  def manager = slave
  def client = master

  val maxTransfer = max(client.maxTransfer, manager.maxTransfer)
  val maxLgSize = log2Ceil(maxTransfer)

  // Sanity check the link...
  require (maxTransfer >= manager.beatBytes, s"Link's max transfer (${maxTransfer}) < ${manager.managers.map(_.name)}'s beatBytes (${manager.beatBytes})")

  val bundle = TLBundleParameters(client, manager)
  def formatEdge = client.infoString + "\n" + manager.infoString

  private def emitHelper(
    safe:    Boolean,
    member: TLMasterParameters => TransferSizes,
    address: UInt,
    lgSize:  UInt,
    range:   Option[TransferSizes]): Bool = {
    def trim(x: TransferSizes) = range.map(_.intersect(x)).getOrElse(x)
    // groupBy returns an unordered map, convert back to Seq and sort the result for determinism
    val supportCases = groupByIntoSeq(client.clients)(m => trim(member(m))).map { case (k, vs) =>
      k -> vs.flatMap(_.visibility)
    }
    val mask = if (safe) ~BigInt(0) else AddressDecoder(supportCases.map(_._2))
    val simplified = supportCases.map { case (k, seq) => k -> AddressSet.unify(seq.map(_.widen(~mask)).distinct) }
    simplified.map { case (s, a) =>
      (Bool(Some(s) == range) || s.containsLg(lgSize)) &&
      a.map(_.contains(address)).reduce(_||_)
    }.foldLeft(Bool(false))(_||_)
  }

  private def supportHelper(
    safe:    Boolean,
    member: TLSlaveParameters => TransferSizes,
    address: UInt,
    lgSize:  UInt,
    range:   Option[TransferSizes]): Bool = {
    def trim(x: TransferSizes) = range.map(_.intersect(x)).getOrElse(x)
    // groupBy returns an unordered map, convert back to Seq and sort the result for determinism
    val supportCases = groupByIntoSeq(manager.managers)(m => trim(member(m))).map { case (k, vs) =>
      k -> vs.flatMap(_.address)
    }
    val mask = if (safe) ~BigInt(0) else AddressDecoder(supportCases.map(_._2))
    val simplified = supportCases.map { case (k, seq) => k -> AddressSet.unify(seq.map(_.widen(~mask)).distinct) }
    simplified.map { case (s, a) =>
      (Bool(Some(s) == range) || s.containsLg(lgSize)) &&
      a.map(_.contains(address)).reduce(_||_)
    }.foldLeft(Bool(false))(_||_)
  }

  // Check for support of a given operation at a specific address
  def supportsAcquireTSafe  (address: UInt, lgSize: UInt, range: Option[TransferSizes] = None) = supportHelper(true,  _.supports.acquireT,   address, lgSize, range) && emitHelper(true, _.emits.acquireT,   address, lgSize, range)
  def supportsAcquireBSafe  (address: UInt, lgSize: UInt, range: Option[TransferSizes] = None) = supportHelper(true,  _.supports.acquireB,   address, lgSize, range) && emitHelper(true, _.emits.acquireB,   address, lgSize, range)
  def supportsArithmeticSafe(address: UInt, lgSize: UInt, range: Option[TransferSizes] = None) = supportHelper(true,  _.supports.arithmetic, address, lgSize, range) && emitHelper(true, _.emits.arithmetic, address, lgSize, range)
  def supportsLogicalSafe   (address: UInt, lgSize: UInt, range: Option[TransferSizes] = None) = supportHelper(true,  _.supports.logical,    address, lgSize, range) && emitHelper(true, _.emits.logical,    address, lgSize, range)
  def supportsGetSafe       (address: UInt, lgSize: UInt, range: Option[TransferSizes] = None) = supportHelper(true,  _.supports.get,        address, lgSize, range) && emitHelper(true, _.emits.get,        address, lgSize, range)
  def supportsPutFullSafe   (address: UInt, lgSize: UInt, range: Option[TransferSizes] = None) = supportHelper(true,  _.supports.putFull,    address, lgSize, range) && emitHelper(true, _.emits.putFull,    address, lgSize, range)
  def supportsPutPartialSafe(address: UInt, lgSize: UInt, range: Option[TransferSizes] = None) = supportHelper(true,  _.supports.putPartial, address, lgSize, range) && emitHelper(true, _.emits.putPartial, address, lgSize, range)
  def supportsHintSafe      (address: UInt, lgSize: UInt, range: Option[TransferSizes] = None) = supportHelper(true,  _.supports.hint,       address, lgSize, range) && emitHelper(true, _.emits.hint,       address, lgSize, range)

  def supportsAcquireTFast  (address: UInt, lgSize: UInt, range: Option[TransferSizes] = None) = supportHelper(false, _.supports.acquireT,   address, lgSize, range) && emitHelper(false, _.emits.acquireT,   address, lgSize, range)
  def supportsAcquireBFast  (address: UInt, lgSize: UInt, range: Option[TransferSizes] = None) = supportHelper(false, _.supports.acquireB,   address, lgSize, range) && emitHelper(false, _.emits.acquireB,   address, lgSize, range)
  def supportsArithmeticFast(address: UInt, lgSize: UInt, range: Option[TransferSizes] = None) = supportHelper(false, _.supports.arithmetic, address, lgSize, range) && emitHelper(false, _.emits.arithmetic, address, lgSize, range)
  def supportsLogicalFast   (address: UInt, lgSize: UInt, range: Option[TransferSizes] = None) = supportHelper(false, _.supports.logical,    address, lgSize, range) && emitHelper(false, _.emits.logical,    address, lgSize, range)
  def supportsGetFast       (address: UInt, lgSize: UInt, range: Option[TransferSizes] = None) = supportHelper(false, _.supports.get,        address, lgSize, range) && emitHelper(false, _.emits.get,        address, lgSize, range)
  def supportsPutFullFast   (address: UInt, lgSize: UInt, range: Option[TransferSizes] = None) = supportHelper(false, _.supports.putFull,    address, lgSize, range) && emitHelper(false, _.emits.putFull,    address, lgSize, range)
  def supportsPutPartialFast(address: UInt, lgSize: UInt, range: Option[TransferSizes] = None) = supportHelper(false, _.supports.putPartial, address, lgSize, range) && emitHelper(false, _.emits.putPartial, address, lgSize, range)
  def supportsHintFast      (address: UInt, lgSize: UInt, range: Option[TransferSizes] = None) = supportHelper(false, _.supports.hint,       address, lgSize, range) && emitHelper(false, _.emits.hint,       address, lgSize, range)

}

case class TLAsyncManagerPortParameters(async: AsyncQueueParams, base: TLManagerPortParameters) {def infoString = base.infoString}
case class TLAsyncClientPortParameters(base: TLClientPortParameters) {def infoString = base.infoString}
case class TLAsyncBundleParameters(async: AsyncQueueParams, base: TLBundleParameters)
case class TLAsyncEdgeParameters(client: TLAsyncClientPortParameters, manager: TLAsyncManagerPortParameters, params: Parameters, sourceInfo: SourceInfo) extends FormatEdge
{
  val bundle = TLAsyncBundleParameters(manager.async, TLBundleParameters(client.base, manager.base))
  def formatEdge = client.infoString + "\n" + manager.infoString
}

case class TLRationalManagerPortParameters(direction: RationalDirection, base: TLManagerPortParameters) {def infoString = base.infoString}
case class TLRationalClientPortParameters(base: TLClientPortParameters) {def infoString = base.infoString}

case class TLRationalEdgeParameters(client: TLRationalClientPortParameters, manager: TLRationalManagerPortParameters, params: Parameters, sourceInfo: SourceInfo) extends FormatEdge
{
  val bundle = TLBundleParameters(client.base, manager.base)
  def formatEdge = client.infoString + "\n" + manager.infoString
}

// To be unified, devices must agree on all of these terms
case class ManagerUnificationKey(
  resources:          Seq[Resource],
  regionType:         RegionType.T,
  executable:         Boolean,
  supportsAcquireT:   TransferSizes,
  supportsAcquireB:   TransferSizes,
  supportsArithmetic: TransferSizes,
  supportsLogical:    TransferSizes,
  supportsGet:        TransferSizes,
  supportsPutFull:    TransferSizes,
  supportsPutPartial: TransferSizes,
  supportsHint:       TransferSizes)

object ManagerUnificationKey
{
  def apply(x: TLManagerParameters): ManagerUnificationKey = ManagerUnificationKey(
    resources          = x.resources,
    regionType         = x.regionType,
    executable         = x.executable,
    supportsAcquireT   = x.supportsAcquireT,
    supportsAcquireB   = x.supportsAcquireB,
    supportsArithmetic = x.supportsArithmetic,
    supportsLogical    = x.supportsLogical,
    supportsGet        = x.supportsGet,
    supportsPutFull    = x.supportsPutFull,
    supportsPutPartial = x.supportsPutPartial,
    supportsHint       = x.supportsHint)
}

object ManagerUnification
{
  def apply(managers: Seq[TLManagerParameters]): List[TLManagerParameters] = {
    managers.groupBy(ManagerUnificationKey.apply).values.map { seq =>
      val agree = seq.forall(_.fifoId == seq.head.fifoId)
      seq(0).v1copy(
        address = AddressSet.unify(seq.flatMap(_.address)),
        fifoId  = if (agree) seq(0).fifoId else None)
    }.toList
  }
}

case class TLBufferParams(
  a: BufferParams = BufferParams.none,
  b: BufferParams = BufferParams.none,
  c: BufferParams = BufferParams.none,
  d: BufferParams = BufferParams.none,
  e: BufferParams = BufferParams.none
) extends DirectedBuffers[TLBufferParams] {
  def copyIn(x: BufferParams) = this.copy(b = x, d = x)
  def copyOut(x: BufferParams) = this.copy(a = x, c = x, e = x)
  def copyInOut(x: BufferParams) = this.copyIn(x).copyOut(x)
}

/** Pretty printing of TL source id maps */
class TLSourceIdMap(tl: TLClientPortParameters) {
  private val tlDigits = String.valueOf(tl.endSourceId-1).length()
  private val fmt = s"\t[%${tlDigits}d, %${tlDigits}d) %s%s%s"
  private val sorted = tl.clients.sortWith(TLToAXI4.sortByType)

  val mapping: Seq[TLSourceIdMapEntry] = sorted.map { case c =>
    TLSourceIdMapEntry(c.sourceId, c.name, c.supportsProbe, c.requestFifo)
  }

  def pretty: String = mapping.map(_.pretty(fmt)).mkString(",\n")
}

case class TLSourceIdMapEntry(tlId: IdRange, name: String, isCache: Boolean, requestFifo: Boolean) {
  def pretty(fmt: String): String = fmt.format(
    tlId.start,
    tlId.end,
    s""""$name"""",
    if (isCache) " [CACHE]" else "",
    if (requestFifo) " [FIFO]" else "")
}<|MERGE_RESOLUTION|>--- conflicted
+++ resolved
@@ -283,7 +283,6 @@
       fifoId        = fifoId)
   }
 
-<<<<<<< HEAD
   def v2copy(
     nodePath:      Seq[BaseNode],
     resources:     Seq[Resource],
@@ -313,10 +312,7 @@
       mayDenyPut    = mayDenyPut)
   }
 
-  @deprecated("Use v1copy","")
-=======
   @deprecated("Use v1copy instead of copy","")
->>>>>>> 16d49a75
   def copy(
     address:            Seq[AddressSet] = address,
     resources:          Seq[Resource]   = resources,
