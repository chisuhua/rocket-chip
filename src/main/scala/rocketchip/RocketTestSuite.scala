--- conflicted
+++ resolved
@@ -56,25 +56,10 @@
 }
 
 object TestGeneration {
-<<<<<<< HEAD
-  import scala.collection.mutable.HashMap
-  val asmSuites = new LinkedHashMap[String,AssemblyTestSuite]()
-  val postscript = new HashMap[String,String]()
-  val bmarkSuites = new LinkedHashMap[String,BenchmarkTestSuite]()
-  val regressionSuites = new LinkedHashMap[String,RegressionTestSuite]()
-
-  def addSuite(s: RocketTestSuite) {
-    s match {
-      case a: AssemblyTestSuite => asmSuites += (a.makeTargetName -> a)
-      case b: BenchmarkTestSuite => bmarkSuites += (b.makeTargetName -> b)
-      case r: RegressionTestSuite => regressionSuites += (r.makeTargetName -> r)
-    }
-  }
-=======
+  val postscript = new collection.mutable.HashMap[String,String]()
   private val suites = collection.mutable.ListMap[String, RocketTestSuite]()
 
   def addSuite(s: RocketTestSuite) { suites += (s.makeTargetName -> s) }
->>>>>>> 23706113
   
   def addSuites(s: Seq[RocketTestSuite]) { s.foreach(addSuite) }
 
@@ -111,16 +96,8 @@
       } else { "\n" }
     }
 
-<<<<<<< HEAD
-    List(
-      gen("asm", asmSuites.values.toSeq),
-      gen("bmark", bmarkSuites.values.toSeq),
-      gen("regression", regressionSuites.values.toSeq)
-    ).mkString("\n") +
+    suites.values.toSeq.groupBy(_.kind).map { case (kind, s) => gen(kind, s) }.mkString("\n") +
     postscript.map(p => p._1 + " = " + p._2).mkString("\n")
-=======
-    suites.values.toSeq.groupBy(_.kind).map { case (kind, s) => gen(kind, s) }.mkString("\n")
->>>>>>> 23706113
   }
 
 }
