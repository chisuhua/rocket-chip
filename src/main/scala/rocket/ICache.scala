// See LICENSE.Berkeley for license details.
// See LICENSE.SiFive for license details.

package rocket

import Chisel._
import config._
import diplomacy._
import tile._
import uncore.tilelink2._
import uncore.util._
import util._
import Chisel.ImplicitConversions._

case class ICacheParams(
    nSets: Int = 64,
    nWays: Int = 4,
    rowBits: Int = 128,
    nTLBEntries: Int = 32,
    cacheIdBits: Int = 0,
    tagECC: Code = new IdentityCode,
    dataECC: Code = new IdentityCode,
    itimAddr: Option[BigInt] = None,
    blockBytes: Int = 64,
    latency: Int = 2,
    fetchBytes: Int = 4) extends L1CacheParams {
  def replacement = new RandomReplacement(nWays)
}

trait HasL1ICacheParameters extends HasL1CacheParameters with HasCoreParameters {
  val cacheParams = tileParams.icache.get
}

class ICacheReq(implicit p: Parameters) extends CoreBundle()(p) with HasL1ICacheParameters {
  val addr = UInt(width = vaddrBits)
}

class ICache(val icacheParams: ICacheParams, val hartid: Int)(implicit p: Parameters) extends LazyModule {
  lazy val module = new ICacheModule(this)
  val masterNode = TLClientNode(TLClientParameters(name = s"Core ${hartid} ICache"))

  val size = icacheParams.nSets * icacheParams.nWays * icacheParams.blockBytes
  val slaveNode = icacheParams.itimAddr.map { itimAddr =>
    val wordBytes = icacheParams.fetchBytes
    TLManagerNode(Seq(TLManagerPortParameters(
      Seq(TLManagerParameters(
        address         = Seq(AddressSet(itimAddr, size-1)),
        regionType      = RegionType.UNCACHED,
        executable      = true,
        supportsPutFull = TransferSizes(1, wordBytes),
        supportsPutPartial = TransferSizes(1, wordBytes),
        supportsGet     = TransferSizes(1, wordBytes),
        fifoId          = Some(0))), // requests handled in FIFO order
      beatBytes = wordBytes,
      minLatency = 1)))
  }
}

class ICacheBundle(outer: ICache) extends CoreBundle()(outer.p) {
  val hartid = UInt(INPUT, hartIdLen)
  val req = Decoupled(new ICacheReq).flip
  val s1_paddr = UInt(INPUT, paddrBits) // delayed one cycle w.r.t. req
  val s2_vaddr = UInt(INPUT, vaddrBits) // delayed two cycles w.r.t. req
  val s1_kill = Bool(INPUT) // delayed one cycle w.r.t. req
  val s2_kill = Bool(INPUT) // delayed two cycles; prevents I$ miss emission

  val resp = Valid(UInt(width = outer.icacheParams.fetchBytes*8))
  val invalidate = Bool(INPUT)
  val tl_out = outer.masterNode.bundleOut
  val tl_in = outer.slaveNode.map(_.bundleIn)
}

// get a tile-specific property without breaking deduplication
object GetPropertyByHartId {
  def apply[T <: Data](tiles: Seq[RocketTileParams], f: RocketTileParams => Option[T], hartId: UInt): T = {
    PriorityMux(tiles.zipWithIndex.collect { case (t, i) if f(t).nonEmpty => (hartId === i) -> f(t).get })
  }
}

class ICacheModule(outer: ICache) extends LazyModuleImp(outer)
    with HasL1ICacheParameters {
  override val cacheParams = outer.icacheParams // Use the local parameters

  val io = new ICacheBundle(outer)
  val edge_out = outer.masterNode.edgesOut.head
  val tl_out = io.tl_out.head
  val edge_in = outer.slaveNode.map(_.edgesIn.head)
  val tl_in = io.tl_in.map(_.head)

  val tECC = cacheParams.tagECC
  val dECC = cacheParams.dataECC

  require(isPow2(nSets) && isPow2(nWays))
  require(!usingVM || pgIdxBits >= untagBits)

  val scratchpadOn = RegInit(false.B)
  val scratchpadMax = tl_in.map(tl => Reg(UInt(width = log2Ceil(nSets * (nWays - 1)))))
  def lineInScratchpad(line: UInt) = scratchpadMax.map(scratchpadOn && line <= _).getOrElse(false.B)
  def addrMaybeInScratchpad(addr: UInt) = if (outer.icacheParams.itimAddr.isEmpty) false.B else {
    val base = GetPropertyByHartId(p(coreplex.RocketTilesKey), _.icache.flatMap(_.itimAddr.map(_.U)), io.hartid)
    addr >= base && addr < base + outer.size
  }
  def addrInScratchpad(addr: UInt) = addrMaybeInScratchpad(addr) && lineInScratchpad(addr(untagBits+log2Ceil(nWays)-1, blockOffBits))
  def scratchpadWay(addr: UInt) = addr.extract(untagBits+log2Ceil(nWays)-1, untagBits)
  def scratchpadWayValid(way: UInt) = way < nWays - 1
  def scratchpadLine(addr: UInt) = addr(untagBits+log2Ceil(nWays)-1, blockOffBits)
  val s0_slaveValid = tl_in.map(_.a.fire()).getOrElse(false.B)
  val s1_slaveValid = RegNext(s0_slaveValid, false.B)
  val s2_slaveValid = RegNext(s1_slaveValid, false.B)
  val s3_slaveValid = RegNext(false.B)

  val s1_valid = Reg(init=Bool(false))
  val s1_tag_hit = Wire(Vec(nWays, Bool()))
  val s1_hit = s1_tag_hit.reduce(_||_) || Mux(s1_slaveValid, true.B, addrMaybeInScratchpad(io.s1_paddr))
  val s2_valid = RegNext(s1_valid && !io.s1_kill, Bool(false))
  val s2_hit = RegNext(s1_hit)

  val invalidated = Reg(Bool())
  val refill_valid = RegInit(false.B)
  val s2_miss = s2_valid && !s2_hit && !io.s2_kill && !RegNext(refill_valid)
  val refill_addr = RegEnable(io.s1_paddr, s1_valid && !(refill_valid || s2_miss))
  val refill_tag = refill_addr(tagBits+untagBits-1,untagBits)
  val refill_idx = refill_addr(untagBits-1,blockOffBits)

  io.req.ready := !(tl_out.d.fire() || s0_slaveValid || s3_slaveValid)
  val s0_valid = io.req.fire()
  val s0_vaddr = io.req.bits.addr
  s1_valid := s0_valid

  val (_, _, refill_done, refill_cnt) = edge_out.count(tl_out.d)
  tl_out.d.ready := !s3_slaveValid
  require (edge_out.manager.minLatency > 0)

  val repl_way = if (isDM) UInt(0) else {
    // pick a way that is not used by the scratchpad
    val v0 = LFSR16(tl_out.a.fire())(log2Up(nWays)-1,0)
    var v = v0
    for (i <- log2Ceil(nWays) - 1 to 0 by -1) {
      val mask = nWays - (BigInt(1) << (i + 1))
      v = v | (lineInScratchpad(Cat(v0 | mask.U, refill_idx)) << i)
    }
    assert(!lineInScratchpad(Cat(v, refill_idx)))
    v
  }

  val tag_array = SeqMem(nSets, Vec(nWays, Bits(width = tECC.width(tagBits))))
  val tag_rdata = tag_array.read(s0_vaddr(untagBits-1,blockOffBits), !refill_done && s0_valid)
  when (refill_done) {
    val tag = tECC.encode(refill_tag)
    tag_array.write(refill_idx, Vec.fill(nWays)(tag), Vec.tabulate(nWays)(repl_way === _))
  }

  val vb_array = Reg(init=Bits(0, nSets*nWays))
  when (tl_out.d.fire()) {
    // clear bit when refill starts so hit-under-miss doesn't fetch bad data
    vb_array := vb_array.bitSet(Cat(repl_way, refill_idx), refill_done && !invalidated)
  }
  val invalidate = Wire(init = io.invalidate)
  when (invalidate) {
    vb_array := Bits(0)
    invalidated := Bool(true)
  }

  val s1_tag_disparity = Wire(Vec(nWays, Bool()))
  val wordBits = outer.icacheParams.fetchBytes*8
<<<<<<< HEAD
  val s1_dout = Wire(Vec(nWays, UInt(width = code.width(wordBits))))
=======
  val s1_dout = Wire(Vec(nWays, UInt(width = dECC.width(wordBits))))
>>>>>>> 675f183d

  val s0_slaveAddr = tl_in.map(_.a.bits.address).getOrElse(0.U)
  val s1s3_slaveAddr = Reg(UInt(width = log2Ceil(outer.size)))
  val s1s3_slaveData = Reg(UInt(width = wordBits))

  for (i <- 0 until nWays) {
    val s1_idx = io.s1_paddr(untagBits-1,blockOffBits)
    val s1_tag = io.s1_paddr(tagBits+untagBits-1,untagBits)
    val scratchpadHit = scratchpadWayValid(i) &&
      Mux(s1_slaveValid,
        lineInScratchpad(scratchpadLine(s1s3_slaveAddr)) && scratchpadWay(s1s3_slaveAddr) === i,
        addrInScratchpad(io.s1_paddr) && scratchpadWay(io.s1_paddr) === i)
    val s1_vb = vb_array(Cat(UInt(i), s1_idx)) && !s1_slaveValid
    s1_tag_disparity(i) := s1_vb && tECC.decode(tag_rdata(i)).error
    s1_tag_hit(i) := scratchpadHit || (s1_vb && tECC.decode(tag_rdata(i)).uncorrected === s1_tag)
  }
  assert(!(s1_valid || s1_slaveValid) || PopCount(s1_tag_hit zip s1_tag_disparity map { case (h, d) => h && !d }) <= 1)

  require(tl_out.d.bits.data.getWidth % wordBits == 0)
  val data_arrays = Seq.fill(tl_out.d.bits.data.getWidth / wordBits) { SeqMem(nSets * refillCycles, Vec(nWays, UInt(width = dECC.width(wordBits)))) }
  for ((data_array, i) <- data_arrays zipWithIndex) {
    def wordMatch(addr: UInt) = addr.extract(log2Ceil(tl_out.d.bits.data.getWidth/8)-1, log2Ceil(wordBits/8)) === i
    def row(addr: UInt) = addr(untagBits-1, blockOffBits-log2Ceil(refillCycles))
    val s0_ren = (s0_valid && wordMatch(s0_vaddr)) || (s0_slaveValid && wordMatch(s0_slaveAddr))
    val wen = (tl_out.d.fire() && !invalidated) || (s3_slaveValid && wordMatch(s1s3_slaveAddr))
    val mem_idx = Mux(tl_out.d.fire(), (refill_idx << log2Ceil(refillCycles)) | refill_cnt,
                  Mux(s3_slaveValid, row(s1s3_slaveAddr),
                  Mux(s0_slaveValid, row(s0_slaveAddr),
                  row(s0_vaddr))))
    when (wen) {
      val data = Mux(s3_slaveValid, s1s3_slaveData, tl_out.d.bits.data(wordBits*(i+1)-1, wordBits*i))
      val way = Mux(s3_slaveValid, scratchpadWay(s1s3_slaveAddr), repl_way)
      data_array.write(mem_idx, Vec.fill(nWays)(dECC.encode(data)), (0 until nWays).map(way === _))
    }
    val dout = data_array.read(mem_idx, !wen && s0_ren)
    when (wordMatch(Mux(s1_slaveValid, s1s3_slaveAddr, io.s1_paddr))) {
      s1_dout := dout
    }
  }

  // output signals
  outer.icacheParams.latency match {
    case 1 =>
      require(tECC.isInstanceOf[uncore.util.IdentityCode])
      require(dECC.isInstanceOf[uncore.util.IdentityCode])
      require(outer.icacheParams.itimAddr.isEmpty)
      io.resp.bits := Mux1H(s1_tag_hit, s1_dout)
      io.resp.valid := s1_valid && s1_hit

    case 2 =>
      val s2_tag_hit = RegEnable(s1_tag_hit, s1_valid || s1_slaveValid)
      val s2_dout = RegEnable(s1_dout, s1_valid || s1_slaveValid)
      val s2_way_mux = Mux1H(s2_tag_hit, s2_dout)

      val s2_tag_disparity = RegEnable(s1_tag_disparity, s1_valid || s1_slaveValid).asUInt.orR
      val s2_data_decoded = dECC.decode(s2_way_mux)
      val s2_disparity = s2_tag_disparity || s2_data_decoded.error
      when (s2_valid && s2_disparity) { invalidate := true }

      io.resp.bits := s2_data_decoded.uncorrected
      io.resp.valid := s2_valid && s2_hit && !s2_disparity

      tl_in.map { tl =>
        val respValid = RegInit(false.B)
        tl.a.ready := !(tl_out.d.valid || s1_slaveValid || s2_slaveValid || s3_slaveValid || respValid)
        val s1_a = RegEnable(tl.a.bits, s0_slaveValid)
        when (s0_slaveValid) {
          val a = tl.a.bits
          s1s3_slaveAddr := tl.a.bits.address
          s1s3_slaveData := tl.a.bits.data
          when (edge_in.get.hasData(a)) {
            val enable = scratchpadWayValid(scratchpadWay(a.address))
            when (!lineInScratchpad(scratchpadLine(a.address))) {
              scratchpadMax.get := scratchpadLine(a.address)
              when (enable) { invalidate := true }
            }
            scratchpadOn := enable
          }
        }

        assert(!s2_valid || RegNext(RegNext(s0_vaddr)) === io.s2_vaddr)
        when (!(tl.a.valid || s1_slaveValid || s2_slaveValid || respValid)
              && s2_valid && s2_data_decoded.correctable && !s2_tag_disparity) {
          // handle correctable errors on CPU accesses to the scratchpad.
          // if there is an in-flight slave-port access to the scratchpad,
          // report the a miss but don't correct the error (as there is
          // a structural hazard on s1s3_slaveData/s1s3_slaveAddress).
          s3_slaveValid := true
          s1s3_slaveData := s2_data_decoded.corrected
          s1s3_slaveAddr := Cat(OHToUInt(s2_tag_hit), io.s2_vaddr(untagBits-1, log2Ceil(wordBits/8)), s1s3_slaveAddr(log2Ceil(wordBits/8)-1, 0))
        }

        respValid := s2_slaveValid || (respValid && !tl.d.ready)
        when (s2_slaveValid) {
          when (edge_in.get.hasData(s1_a) || s2_data_decoded.correctable) { s3_slaveValid := true }
          def byteEn(i: Int) = !(edge_in.get.hasData(s1_a) && s1_a.mask(i))
          s1s3_slaveData := (0 until wordBits/8).map(i => Mux(byteEn(i), s2_data_decoded.corrected, s1s3_slaveData)(8*(i+1)-1, 8*i)).asUInt
        }

        tl.d.valid := respValid
        tl.d.bits := Mux(edge_in.get.hasData(s1_a),
          edge_in.get.AccessAck(s1_a, UInt(0)),
          edge_in.get.AccessAck(s1_a, UInt(0), UInt(0)))
        tl.d.bits.data := s1s3_slaveData

        // Tie off unused channels
        tl.b.valid := false
        tl.c.ready := true
        tl.e.ready := true
      }
  }
  tl_out.a.valid := s2_miss && !refill_valid
  tl_out.a.bits := edge_out.Get(
                    fromSource = UInt(0),
                    toAddress = (refill_addr >> blockOffBits) << blockOffBits,
                    lgSize = lgCacheBlockBytes)._2
  tl_out.b.ready := Bool(true)
  tl_out.c.valid := Bool(false)
  tl_out.e.valid := Bool(false)
  assert(!(tl_out.a.valid && addrMaybeInScratchpad(tl_out.a.bits.address)))

  when (!refill_valid) { invalidated := false.B }
  when (tl_out.a.fire()) { refill_valid := true.B }
  when (refill_done) { refill_valid := false.B}
}<|MERGE_RESOLUTION|>--- conflicted
+++ resolved
@@ -163,11 +163,7 @@
 
   val s1_tag_disparity = Wire(Vec(nWays, Bool()))
   val wordBits = outer.icacheParams.fetchBytes*8
-<<<<<<< HEAD
-  val s1_dout = Wire(Vec(nWays, UInt(width = code.width(wordBits))))
-=======
   val s1_dout = Wire(Vec(nWays, UInt(width = dECC.width(wordBits))))
->>>>>>> 675f183d
 
   val s0_slaveAddr = tl_in.map(_.a.bits.address).getOrElse(0.U)
   val s1s3_slaveAddr = Reg(UInt(width = log2Ceil(outer.size)))
